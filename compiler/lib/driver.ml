<<<<<<< HEAD
=======
(* Js_of_ocaml compiler
 * http://www.ocsigen.org/js_of_ocaml/
 * Copyright (C) 2010 Jérôme Vouillon
 * Laboratoire PPS - CNRS Université Paris Diderot
 *
 * This program is free software; you can redistribute it and/or modify
 * it under the terms of the GNU Lesser General Public License as published by
 * the Free Software Foundation, with linking exception;
 * either version 2.1 of the License, or (at your option) any later version.
 *
 * This program is distributed in the hope that it will be useful,
 * but WITHOUT ANY WARRANTY; without even the implied warranty of
 * MERCHANTABILITY or FITNESS FOR A PARTICULAR PURPOSE.  See the
 * GNU Lesser General Public License for more details.
 *
 * You should have received a copy of the GNU Lesser General Public License
 * along with this program; if not, write to the Free Software
 * Foundation, Inc., 59 Temple Place - Suite 330, Boston, MA 02111-1307, USA.
 *)
open! Stdlib

let debug = Debug.find "main"

let times = Debug.find "times"

let tailcall p =
  if debug () then Format.eprintf "Tail-call optimization...@.";
  Tailcall.f p

let deadcode' p =
  if debug () then Format.eprintf "Dead-code...@.";
  Deadcode.f p

let deadcode p =
  let r, _ = deadcode' p in
  r

let inline p =
  if Config.Flag.inline () && Config.Flag.deadcode ()
  then (
    let p, live_vars = deadcode' p in
    if debug () then Format.eprintf "Inlining...@.";
    Inline.f p live_vars)
  else p

let specialize_1 (p, info) =
  if debug () then Format.eprintf "Specialize...@.";
  Specialize.f info p

let specialize_js (p, info) =
  if debug () then Format.eprintf "Specialize js...@.";
  Specialize_js.f info p

let specialize_js_once p =
  if debug () then Format.eprintf "Specialize js once...@.";
  Specialize_js.f_once p

let specialize' (p, info) =
  let p = specialize_1 (p, info) in
  let p = specialize_js (p, info) in
  p, info

let specialize p = fst (specialize' p)

let eval (p, info) = if Config.Flag.staticeval () then Eval.f info p else p

let flow p =
  if debug () then Format.eprintf "Data flow...@.";
  Flow.f p

let flow_simple p =
  if debug () then Format.eprintf "Data flow...@.";
  Flow.f ~skip_param:true p

let phi p =
  if debug () then Format.eprintf "Variable passing simplification...@.";
  Phisimpl.f p

let print p =
  if debug () then Code.Print.program (fun _ _ -> "") p;
  p

let ( +> ) f g x = g (f x)

let rec loop max name round i (p : 'a) : 'a =
  let p' = round p in
  if i >= max || Code.eq p' p
  then p'
  else (
    if times () then Format.eprintf "Start Iteration (%s) %d...@." name i;
    loop max name round (i + 1) p')

let identity x = x

(* o1 *)

let o1 : 'a -> 'a =
  print
  +> tailcall
  +> flow_simple (* flow simple to keep information for future tailcall opt *)
  +> specialize'
  +> eval
  +> inline (* inlining may reveal new tailcall opt *)
  +> deadcode
  +> tailcall
  +> phi
  +> flow
  +> specialize'
  +> eval
  +> inline
  +> deadcode
  +> print
  +> flow
  +> specialize'
  +> eval
  +> inline
  +> deadcode
  +> phi
  +> flow
  +> specialize
  +> identity

(* o2 *)

let o2 : 'a -> 'a = loop 10 "o1" o1 1 +> print

(* o3 *)

let round1 : 'a -> 'a =
  print
  +> tailcall
  +> inline (* inlining may reveal new tailcall opt *)
  +> deadcode (* deadcode required before flow simple -> provided by constant *)
  +> flow_simple (* flow simple to keep information for future tailcall opt *)
  +> specialize'
  +> eval
  +> identity

let round2 = flow +> specialize' +> eval +> deadcode +> o1

let o3 = loop 10 "tailcall+inline" round1 1 +> loop 10 "flow" round2 1 +> print

let generate d ~exported_runtime (p, live_vars) =
  if times () then Format.eprintf "Start Generation...@.";
  Generate.f p ~exported_runtime ~live_vars d

let header formatter ~custom_header =
  (match custom_header with
  | None -> ()
  | Some c -> Pretty_print.string formatter (c ^ "\n"));
  let version =
    match Compiler_version.git_version with
    | "" -> Compiler_version.s
    | v -> Printf.sprintf "%s+git-%s" Compiler_version.s v
  in
  Pretty_print.string formatter ("// Generated by js_of_ocaml " ^ version ^ "\n")

let debug_linker = Debug.find "linker"

let global_object = Constant.global_object

let extra_js_files =
  lazy
    (List.fold_left (Builtins.all ()) ~init:[] ~f:(fun acc file ->
         try
           let name = Builtins.File.name file in
           let ss =
             List.fold_left
               (Linker.parse_builtin file)
               ~init:StringSet.empty
               ~f:(fun ss { Linker.provides; _ } ->
                 match provides with
                 | Some (_, name, _, _) -> StringSet.add name ss
                 | _ -> ss)
           in
           (name, ss) :: acc
         with _ -> acc))

let report_missing_primitives missing =
  let missing =
    List.fold_left
      (Lazy.force extra_js_files)
      ~init:missing
      ~f:(fun missing (file, pro) ->
        let d = StringSet.inter missing pro in
        if not (StringSet.is_empty d)
        then (
          warn "Missing primitives provided by %s:@." file;
          StringSet.iter (fun nm -> warn "  %s@." nm) d;
          StringSet.diff missing pro)
        else missing)
  in
  if not (StringSet.is_empty missing)
  then (
    warn "Missing primitives:@.";
    StringSet.iter (fun nm -> warn "  %s@." nm) missing)

let gen_missing js missing =
  let open Javascript in
  let miss =
    StringSet.fold
      (fun prim acc ->
        let p = ident prim in
        ( p
        , Some
            ( ECond
                ( EBin
                    ( NotEqEq
                    , EDot (EVar (ident global_object), prim)
                    , EVar (ident "undefined") )
                , EDot (EVar (ident global_object), prim)
                , EFun
                    ( None
                    , []
                    , [ ( Statement
                            (Expression_statement
                               (ECall
                                  ( EVar (ident "caml_failwith")
                                  , [ ( EBin
                                          ( Plus
                                          , EStr (prim, `Utf8)
                                          , EStr (" not implemented", `Utf8) )
                                      , `Not_spread )
                                    ]
                                  , N )))
                        , N )
                      ]
                    , N ) )
            , N ) )
        :: acc)
      missing
      []
  in
  if not (StringSet.is_empty missing)
  then (
    warn "There are some missing primitives@.";
    warn "Dummy implementations (raising 'Failure' exception) ";
    warn "will be used if they are not available at runtime.@.";
    warn "You can prevent the generation of dummy implementations with ";
    warn "the commandline option '--disable genprim'@.";
    report_missing_primitives missing);
  (Statement (Variable_statement miss), N) :: js

let link ~standalone ~linkall ~export_runtime (js : Javascript.source_elements) :
    Linker.output =
  if not standalone
  then { runtime_code = js; always_required_codes = [] }
  else
    let t = Timer.make () in
    if times () then Format.eprintf "Start Linking...@.";
    let traverse = new Js_traverse.free in
    let js = traverse#program js in
    let free = traverse#get_free_name in
    let prim = Primitive.get_external () in
    let prov = Linker.get_provided () in
    let all_external = StringSet.union prim prov in
    let used = StringSet.inter free all_external in
    let linkinfos = Linker.init () in
    let linkinfos, missing = Linker.resolve_deps ~linkall linkinfos used in
    (* gen_missing may use caml_failwith *)
    let linkinfos, missing =
      if (not (StringSet.is_empty missing)) && Config.Flag.genprim ()
      then
        let linkinfos, missing2 =
          Linker.resolve_deps linkinfos (StringSet.singleton "caml_failwith")
        in
        linkinfos, StringSet.union missing missing2
      else linkinfos, missing
    in
    let js = if Config.Flag.genprim () then gen_missing js missing else js in
    if times () then Format.eprintf "  linking: %a@." Timer.print t;
    let js =
      if export_runtime
      then
        let open Javascript in
        let all = Linker.all linkinfos in
        let all = List.map all ~f:(fun name -> PNI name, EVar (ident name)) in
        ( Statement
            (Expression_statement
               (EBin (Eq, EDot (EVar (ident global_object), "jsoo_runtime"), EObj all)))
        , N )
        :: js
      else js
    in
    Linker.link js linkinfos

let check_js js =
  let t = Timer.make () in
  if times () then Format.eprintf "Start Checks...@.";
  let traverse = new Js_traverse.free in
  let js = traverse#program js in
  let free = traverse#get_free_name in
  let prim = Primitive.get_external () in
  let prov = Linker.get_provided () in
  let all_external = StringSet.union prim prov in
  let missing = StringSet.inter free all_external in
  let missing = StringSet.diff missing Reserved.provided in
  let other = StringSet.diff free missing in
  let res = Var_printer.get_reserved () in
  let other = StringSet.diff other res in
  if not (StringSet.is_empty missing) then report_missing_primitives missing;
  let probably_prov = StringSet.inter other Reserved.provided in
  let other = StringSet.diff other probably_prov in
  if (not (StringSet.is_empty other)) && debug_linker ()
  then (
    warn "Missing variables:@.";
    StringSet.iter (fun nm -> warn "  %s@." nm) other);
  if (not (StringSet.is_empty probably_prov)) && debug_linker ()
  then (
    warn "Variables provided by the browser:@.";
    StringSet.iter (fun nm -> warn "  %s@." nm) probably_prov);
  if times () then Format.eprintf "  checks: %a@." Timer.print t;
  js

let coloring js =
  let t = Timer.make () in
  if times () then Format.eprintf "Start Coloring...@.";
  let traverse = new Js_traverse.free in
  let js = traverse#program js in
  let free = traverse#get_free_name in
  Var_printer.add_reserved (StringSet.elements free);
  let js = Js_assign.program js in
  if times () then Format.eprintf "  coloring: %a@." Timer.print t;
  js

let output formatter ~standalone ~custom_header ?source_map () js =
  let t = Timer.make () in
  if times () then Format.eprintf "Start Writing file...@.";
  if standalone then header ~custom_header formatter;
  Js_output.program formatter ?source_map js;
  if times () then Format.eprintf "  write: %a@." Timer.print t

let pack ~global { Linker.runtime_code = js; always_required_codes } =
  let module J = Javascript in
  let t = Timer.make () in
  if times () then Format.eprintf "Start Flagizing js...@.";
  (* pre pack optim *)
  let js =
    if Config.Flag.share_constant ()
    then (
      let t1 = Timer.make () in
      let js = (new Js_traverse.share_constant)#program js in
      if times () then Format.eprintf "    share constant: %a@." Timer.print t1;
      js)
    else js
  in
  let js =
    if Config.Flag.compact_vardecl ()
    then (
      let t2 = Timer.make () in
      let js = (new Js_traverse.compact_vardecl)#program js in
      if times () then Format.eprintf "    compact var decl: %a@." Timer.print t2;
      js)
    else js
  in
  (* pack *)
  let use_strict js ~can_use_strict =
    if Config.Flag.strictmode () && can_use_strict
    then (J.Statement (J.Expression_statement (J.EStr ("use strict", `Utf8))), J.N) :: js
    else js
  in
  let wrap_in_iifa ~can_use_strict js =
    let f =
      J.EFun (None, [ J.ident global_object ], use_strict js ~can_use_strict, J.U)
    in
    let expr =
      match global with
      | `Function -> f
      | `Bind_to _ -> f
      | `Custom name -> J.ECall (f, [ J.EVar (J.ident name), `Not_spread ], J.N)
      | `Auto ->
          let global =
            J.ECall
              ( J.EFun
                  ( None
                  , []
                  , [ ( J.Statement (J.Return_statement (Some (J.EVar (J.ident "this"))))
                      , J.N )
                    ]
                  , J.N )
              , []
              , J.N )
          in
          J.ECall (f, [ global, `Not_spread ], J.N)
    in
    match global with
    | `Bind_to name ->
        [ J.Statement (J.Variable_statement [ J.ident name, Some (expr, J.N) ]), J.N ]
    | _ -> [ J.Statement (J.Expression_statement expr), J.N ]
  in
  let always_required_js =
    (* consider adding a comments in the generated file with original
       location. e.g.
       {v
          //# 1 myfile.js
       v}
    *)
    List.map always_required_codes ~f:(fun { Linker.program; filename = _ } ->
        wrap_in_iifa ~can_use_strict:false program)
  in
  let runtime_js = wrap_in_iifa ~can_use_strict:true js in
  let js = List.flatten always_required_js @ runtime_js in
  (* post pack optim *)
  let t3 = Timer.make () in
  let js = (new Js_traverse.simpl)#program js in
  if times () then Format.eprintf "    simpl: %a@." Timer.print t3;
  let t4 = Timer.make () in
  let js = (new Js_traverse.clean)#program js in
  if times () then Format.eprintf "    clean: %a@." Timer.print t4;
  let js =
    if Config.Flag.shortvar ()
    then (
      let t5 = Timer.make () in
      let keep = StringSet.empty in
      let js = (new Js_traverse.rename_variable keep)#program js in
      if times () then Format.eprintf "    shortten vars: %a@." Timer.print t5;
      js)
    else js
  in
  if times () then Format.eprintf "  optimizing: %a@." Timer.print t;
  js

let configure formatter p =
  let pretty = Config.Flag.pretty () in
  Pretty_print.set_compact formatter (not pretty);
  Code.Var.set_pretty (pretty && not (Config.Flag.shortvar ()));
  Code.Var.set_stable (Config.Flag.stable_var ());
  p

type profile = Code.program -> Code.program

let f
    ?(standalone = true)
    ?(global = `Auto)
    ?(profile = o1)
    ?(dynlink = false)
    ?(linkall = false)
    ?source_map
    ?custom_header
    formatter
    d =
  let exported_runtime = not standalone in
  let linkall = linkall || dynlink in
  configure formatter
  +> specialize_js_once
  +> profile
  +> Generate_closure.f
  +> deadcode'
  +> generate d ~exported_runtime
  +> link ~standalone ~linkall ~export_runtime:dynlink
  +> pack ~global
  +> coloring
  +> check_js
  +> output formatter ~standalone ~custom_header ?source_map ()

let from_string prims s formatter =
  let p, d = Parse_bytecode.from_string prims s in
  f ~standalone:false ~global:`Function formatter d p

let profiles = [ 1, o1; 2, o2; 3, o3 ]

let profile i = try Some (List.assoc i profiles) with Not_found -> None
>>>>>>> c97f2543
<|MERGE_RESOLUTION|>--- conflicted
+++ resolved
@@ -1,5 +1,3 @@
-<<<<<<< HEAD
-=======
 (* Js_of_ocaml compiler
  * http://www.ocsigen.org/js_of_ocaml/
  * Copyright (C) 2010 Jérôme Vouillon
@@ -461,5 +459,4 @@
 
 let profiles = [ 1, o1; 2, o2; 3, o3 ]
 
-let profile i = try Some (List.assoc i profiles) with Not_found -> None
->>>>>>> c97f2543
+let profile i = try Some (List.assoc i profiles) with Not_found -> None