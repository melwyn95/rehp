--- conflicted
+++ resolved
@@ -32,12 +32,9 @@
 module J = Javascript
 
 let var pi name = J.ident ~loc:(Pi pi) name
-<<<<<<< HEAD
 
 (* This is need to fake menhir while using `--infer`. *)
 let _tok = EOF Parse_info.zero
-=======
->>>>>>> c97f2543
 
 %}
 
