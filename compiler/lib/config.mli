--- conflicted
+++ resolved
@@ -16,10 +16,6 @@
  * along with this program; if not, write to the Free Software
  * Foundation, Inc., 59 Temple Place - Suite 330, Boston, MA 02111-1307, USA.
  *)
-<<<<<<< HEAD
-
-=======
->>>>>>> c97f2543
 module Flag : sig
   val available : unit -> string list
 
@@ -47,11 +43,8 @@
 
   val pretty : unit -> bool
 
-<<<<<<< HEAD
   val prettiestJs : unit -> bool
 
-=======
->>>>>>> c97f2543
   val stable_var : unit -> bool
 
   val debuginfo : unit -> bool
@@ -67,11 +60,6 @@
   val inline_callgen : unit -> bool
 
   val safe_string : unit -> bool
-<<<<<<< HEAD
-=======
-
-  val use_js_string : unit -> bool
->>>>>>> c97f2543
 
   val check_magic : unit -> bool
 
