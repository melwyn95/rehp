(* Js_of_ocaml compiler
 * http://www.ocsigen.org/js_of_ocaml/
 * Copyright (C) 2010 Jérôme Vouillon
 * Laboratoire PPS - CNRS Université Paris Diderot
 *
 * This program is free software; you can redistribute it and/or modify
 * it under the terms of the GNU Lesser General Public License as published by
 * the Free Software Foundation, with linking exception;
 * either version 2.1 of the License, or (at your option) any later version.
 *
 * This program is distributed in the hope that it will be useful,
 * but WITHOUT ANY WARRANTY; without even the implied warranty of
 * MERCHANTABILITY or FITNESS FOR A PARTICULAR PURPOSE.  See the
 * GNU Lesser General Public License for more details.
 *
 * You should have received a copy of the GNU Lesser General Public License
 * along with this program; if not, write to the Free Software
 * Foundation, Inc., 59 Temple Place - Suite 330, Boston, MA 02111-1307, USA.
 *)

open Stdlib

module Debug : sig
<<<<<<< HEAD
  type data

  val create : unit -> data

  val find_loc : data -> ?after:bool -> int -> Parse_info.t option

  val is_empty : data -> bool

  val paths : data -> units:StringSet.t -> StringSet.t

  val hash_data_for_change_detection : data -> int
  (** Computes a hash of debug data for the sake of detecting changes
     to inputs that may affect compilation outputs. *)
=======
  type t

  val create : toplevel:bool -> bool -> t

  val find_loc : t -> ?after:bool -> int -> Parse_info.t option

  val is_empty : t -> bool

  val paths : t -> units:StringSet.t -> StringSet.t
>>>>>>> c97f2543
end

type one =
  { code : Code.program
  ; cmis : StringSet.t
<<<<<<< HEAD
  ; debug : Debug.data
=======
  ; debug : Debug.t
>>>>>>> c97f2543
  }

val from_exe :
     ?includes:string list
  -> ?toplevel:bool
  -> ?exported_unit:string list
  -> ?dynlink:bool
<<<<<<< HEAD
  -> ?debug:[ `Full | `Names | `No ]
=======
  -> ?debug:bool
>>>>>>> c97f2543
  -> in_channel
  -> one

val from_cmo :
     ?includes:string list
  -> ?toplevel:bool
<<<<<<< HEAD
  -> ?debug:[ `Full | `Names | `No ]
=======
  -> ?debug:bool
>>>>>>> c97f2543
  -> Cmo_format.compilation_unit
  -> in_channel
  -> one

val from_cma :
     ?includes:string list
  -> ?toplevel:bool
<<<<<<< HEAD
  -> ?debug:[ `Full | `Names | `No ]
=======
  -> ?debug:bool
>>>>>>> c97f2543
  -> Cmo_format.library
  -> in_channel
  -> one

val from_channel :
     in_channel
  -> [ `Cmo of Cmo_format.compilation_unit | `Cma of Cmo_format.library | `Exe ]

val from_string : string array -> string -> Code.program * Debug.t

val predefined_exceptions : unit -> Code.program

val normalize_module_name : string -> string

val denormalize_module_name : string -> string<|MERGE_RESOLUTION|>--- conflicted
+++ resolved
@@ -21,21 +21,6 @@
 open Stdlib
 
 module Debug : sig
-<<<<<<< HEAD
-  type data
-
-  val create : unit -> data
-
-  val find_loc : data -> ?after:bool -> int -> Parse_info.t option
-
-  val is_empty : data -> bool
-
-  val paths : data -> units:StringSet.t -> StringSet.t
-
-  val hash_data_for_change_detection : data -> int
-  (** Computes a hash of debug data for the sake of detecting changes
-     to inputs that may affect compilation outputs. *)
-=======
   type t
 
   val create : toplevel:bool -> bool -> t
@@ -45,17 +30,16 @@
   val is_empty : t -> bool
 
   val paths : t -> units:StringSet.t -> StringSet.t
->>>>>>> c97f2543
+
+  val hash_data_for_change_detection : t -> int
+  (** Computes a hash of debug data for the sake of detecting changes
+     to inputs that may affect compilation outputs. *)
 end
 
 type one =
   { code : Code.program
   ; cmis : StringSet.t
-<<<<<<< HEAD
-  ; debug : Debug.data
-=======
   ; debug : Debug.t
->>>>>>> c97f2543
   }
 
 val from_exe :
@@ -63,22 +47,14 @@
   -> ?toplevel:bool
   -> ?exported_unit:string list
   -> ?dynlink:bool
-<<<<<<< HEAD
-  -> ?debug:[ `Full | `Names | `No ]
-=======
   -> ?debug:bool
->>>>>>> c97f2543
   -> in_channel
   -> one
 
 val from_cmo :
      ?includes:string list
   -> ?toplevel:bool
-<<<<<<< HEAD
-  -> ?debug:[ `Full | `Names | `No ]
-=======
   -> ?debug:bool
->>>>>>> c97f2543
   -> Cmo_format.compilation_unit
   -> in_channel
   -> one
@@ -86,11 +62,7 @@
 val from_cma :
      ?includes:string list
   -> ?toplevel:bool
-<<<<<<< HEAD
-  -> ?debug:[ `Full | `Names | `No ]
-=======
   -> ?debug:bool
->>>>>>> c97f2543
   -> Cmo_format.library
   -> in_channel
   -> one
