(* Js_of_ocaml compiler
 * http://www.ocsigen.org/js_of_ocaml/
 * Copyright (C) 2010 Jérôme Vouillon
 * Laboratoire PPS - CNRS Université Paris Diderot
 *
 * This program is free software; you can redistribute it and/or modify
 * it under the terms of the GNU Lesser General Public License as published by
 * the Free Software Foundation, with linking exception;
 * either version 2.1 of the License, or (at your option) any later version.
 *
 * This program is distributed in the hope that it will be useful,
 * but WITHOUT ANY WARRANTY; without even the implied warranty of
 * MERCHANTABILITY or FITNESS FOR A PARTICULAR PURPOSE.  See the
 * GNU Lesser General Public License for more details.
 *
 * You should have received a copy of the GNU Lesser General Public License
 * along with this program; if not, write to the Free Software
 * Foundation, Inc., 59 Temple Place - Suite 330, Boston, MA 02111-1307, USA.
 *)
open Stdlib

val is_pure : string -> bool

val exists : string -> bool

type kind =
  [ `Pure
  | `Mutable
  | `Mutator
  ]

type kind_arg =
  [ `Shallow_const
  | `Object_literal
  | `Const
  | `Mutable
  ]

type condition =
  [ `If of Parse_info.t option * string
  | `Ifnot of Parse_info.t option * string
  ]

type t =
  [ `Requires of Parse_info.t option * string list
  | `Provides of Parse_info.t option * string * kind * kind_arg list option
  | `Version of Parse_info.t option * ((int -> int -> bool) * string) list
  | `Weakdef of Parse_info.t option
  | condition
  ]

val kind : string -> kind

val kind_args : string -> kind_arg list option

val register : string -> kind -> kind_arg list option -> int option -> unit

<<<<<<< HEAD
val registered_arity : string -> int
val has_registered_arity : string -> int -> bool
=======
val arity : string -> int

val has_arity : string -> int -> bool
>>>>>>> c97f2543

val alias : string -> string -> unit

val resolve : string -> string

val add_external : string -> unit

val is_external : string -> bool

val get_external : unit -> StringSet.t

val need_named_value : string -> bool

val register_named_value : string -> unit<|MERGE_RESOLUTION|>--- conflicted
+++ resolved
@@ -55,14 +55,9 @@
 
 val register : string -> kind -> kind_arg list option -> int option -> unit
 
-<<<<<<< HEAD
-val registered_arity : string -> int
-val has_registered_arity : string -> int -> bool
-=======
 val arity : string -> int
 
 val has_arity : string -> int -> bool
->>>>>>> c97f2543
 
 val alias : string -> string -> unit
 
