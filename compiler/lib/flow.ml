(* Js_of_ocaml compiler
 * http://www.ocsigen.org/js_of_ocaml/
 * Copyright (C) 2010 Jérôme Vouillon
 * Laboratoire PPS - CNRS Université Paris Diderot
 *
 * This program is free software; you can redistribute it and/or modify
 * it under the terms of the GNU Lesser General Public License as published by
 * the Free Software Foundation, with linking exception;
 * either version 2.1 of the License, or (at your option) any later version.
 *
 * This program is distributed in the hope that it will be useful,
 * but WITHOUT ANY WARRANTY; without even the implied warranty of
 * MERCHANTABILITY or FITNESS FOR A PARTICULAR PURPOSE.  See the
 * GNU Lesser General Public License for more details.
 *
 * You should have received a copy of the GNU Lesser General Public License
 * along with this program; if not, write to the Free Software
 * Foundation, Inc., 59 Temple Place - Suite 330, Boston, MA 02111-1307, USA.
 *)
open! Stdlib

let debug = Debug.find "flow"

let times = Debug.find "times"

open Code

(****)

let add_var = Var.ISet.add

type def =
  | Phi of Var.Set.t
  | Expr of Code.expr
  | Param

type info =
  { info_defs : def array
  ; info_known_origins : Code.Var.Set.t Code.Var.Tbl.t
  ; info_maybe_unknown : bool Code.Var.Tbl.t
  ; info_possibly_mutable : bool array
  }

let update_def { info_defs; _ } x exp =
  let idx = Code.Var.idx x in
  info_defs.(idx) <- Expr exp

let undefined = Phi Var.Set.empty

let is_undefined d =
  match d with
  | Phi s -> Var.Set.is_empty s
  | _ -> false

let add_expr_def defs x e =
  let idx = Var.idx x in
  assert (is_undefined defs.(idx));
  defs.(idx) <- Expr e

let add_assign_def vars defs x y =
  add_var vars x;
  let idx = Var.idx x in
  match defs.(idx) with
  | Expr _ | Param -> assert false
  | Phi s -> defs.(idx) <- Phi (Var.Set.add y s)

let add_param_def vars defs x =
  add_var vars x;
  let idx = Var.idx x in
  assert (is_undefined defs.(idx) || Poly.(defs.(idx) = Param));
  defs.(idx) <- Param

(* x depends on y *)
let add_dep deps x y =
  let idx = Var.idx y in
  deps.(idx) <- Var.Set.add x deps.(idx)

let rec arg_deps vars deps defs params args =
  match params, args with
  | x :: params, y :: args ->
      add_dep deps x y;
      add_assign_def vars defs x y;
      arg_deps vars deps defs params args
  | _ -> ()

let cont_deps blocks vars deps defs (pc, args) =
  let block = Addr.Map.find pc blocks in
  arg_deps vars deps defs block.params args

let expr_deps blocks vars deps defs x e =
  match e with
  | Constant _ | Apply _ | Prim _ -> ()
  | Closure (l, cont) ->
      List.iter l ~f:(fun x -> add_param_def vars defs x);
      cont_deps blocks vars deps defs cont
  | Block (_, a, _) -> Array.iter a ~f:(fun y -> add_dep deps x y)
  | Field (y, _) -> add_dep deps x y

let program_deps { blocks; _ } =
  let nv = Var.count () in
  let vars = Var.ISet.empty () in
  let deps = Array.make nv Var.Set.empty in
  let defs = Array.make nv undefined in
  Addr.Map.iter
    (fun _ block ->
      List.iter block.body ~f:(fun i ->
          match i with
          | Let (x, e) ->
              add_var vars x;
              add_expr_def defs x e;
              expr_deps blocks vars deps defs x e
          | Set_field _ | Array_set _ | Offset_ref _ -> ());
      Option.iter block.handler ~f:(fun (x, cont) ->
          add_param_def vars defs x;
          cont_deps blocks vars deps defs cont);
      match block.branch with
      | Return _ | Raise _ | Stop -> ()
      | Branch cont | Poptrap (cont, _) -> cont_deps blocks vars deps defs cont
      | Cond (_, cont1, cont2) ->
          cont_deps blocks vars deps defs cont1;
          cont_deps blocks vars deps defs cont2
      | Switch (_, a1, a2) ->
          Array.iter a1 ~f:(fun cont -> cont_deps blocks vars deps defs cont);
          Array.iter a2 ~f:(fun cont -> cont_deps blocks vars deps defs cont)
      | Pushtrap (cont, _, _, _) -> cont_deps blocks vars deps defs cont)
    blocks;
  vars, deps, defs

let var_set_lift f s = Var.Set.fold (fun y s -> Var.Set.union (f y) s) s Var.Set.empty

let propagate1 deps defs st x =
  match defs.(Var.idx x) with
  | Param -> Var.Set.singleton x
  | Phi s -> var_set_lift (fun y -> Var.Tbl.get st y) s
  | Expr e -> (
      match e with
<<<<<<< HEAD
      | Constant _ | Apply _ | Prim _ | Closure _ | Block _ ->
          Var.Set.singleton x
=======
      | Constant _ | Apply _ | Prim _ | Closure _ | Block _ -> Var.Set.singleton x
>>>>>>> c97f2543
      | Field (y, n) ->
          var_set_lift
            (fun z ->
              match defs.(Var.idx z) with
              | Expr (Block (_, a, _)) when n < Array.length a ->
                  let t = a.(n) in
                  add_dep deps x t;
                  Var.Tbl.get st t
              | Phi _ | Param | Expr _ -> Var.Set.empty)
            (Var.Tbl.get st y))

module G = Dgraph.Make_Imperative (Var) (Var.ISet) (Var.Tbl)

module Domain1 = struct
  type t = Var.Set.t

  let equal = Var.Set.equal

  let bot = Var.Set.empty
end

module Solver1 = G.Solver (Domain1)

let solver1 vars deps defs =
  let g =
    { G.domain = vars; G.iter_children = (fun f x -> Var.Set.iter f deps.(Var.idx x)) }
  in
  Solver1.f () g (propagate1 deps defs)

(****)

type mutability_state =
  { defs : def array
  ; known_origins : Code.Var.Set.t Code.Var.Tbl.t
  ; may_escape : bool array
  ; possibly_mutable : bool array
  }

let rec block_escape st x =
  Var.Set.iter
    (fun y ->
      let idx = Var.idx y in
      if not st.may_escape.(idx)
      then (
        st.may_escape.(idx) <- true;
        st.possibly_mutable.(idx) <- true;
        match st.defs.(Var.idx y) with
        | Expr (Block (_, l, _)) -> Array.iter l ~f:(fun z -> block_escape st z)
        | _ -> ()))
    (Var.Tbl.get st.known_origins x)

let expr_escape st _x e =
  match e with
  | Constant _ | Closure _ | Block _ | Field _ -> ()
  | Apply (_, l, _) -> List.iter l ~f:(fun x -> block_escape st x)
  | Prim ((Vectlength | Array_get | Not | IsInt | Eq | Neq | Lt | Le | Ult), _) -> ()
  | Prim (Extern name, l) ->
      let ka =
        match Primitive.kind_args name with
        | Some l -> l
        | None -> (
            match Primitive.kind name with
            | `Mutable | `Mutator -> []
            | `Pure -> List.map l ~f:(fun _ -> `Const))
      in
      let rec loop args ka =
        match args, ka with
        | [], _ -> ()
        | Pc _ :: ax, [] -> loop ax []
        | Pv a :: ax, [] ->
            block_escape st a;
            loop ax []
        | a :: ax, k :: kx ->
            (match a, k with
            | _, `Const | Pc _, _ -> ()
            | Pv v, `Shallow_const -> (
                match st.defs.(Var.idx v) with
                | Expr (Block (_, a, _)) -> Array.iter a ~f:(fun x -> block_escape st x)
                | _ -> block_escape st v)
            | Pv v, `Object_literal -> (
                match st.defs.(Var.idx v) with
                | Expr (Block (_, a, _)) ->
                    Array.iter a ~f:(fun x ->
                        match st.defs.(Var.idx x) with
                        | Expr (Block (_, [| _k; v |], _)) -> block_escape st v
                        | _ -> block_escape st x)
                | _ -> block_escape st v)
            | Pv v, `Mutable -> block_escape st v);
            loop ax kx
      in
      loop l ka

let program_escape defs known_origins { blocks; _ } =
  let nv = Var.count () in
  let may_escape = Array.make nv false in
  let possibly_mutable = Array.make nv false in
  let st = { defs; known_origins; may_escape; possibly_mutable } in
  Addr.Map.iter
    (fun _ block ->
      List.iter block.body ~f:(fun i ->
          match i with
          | Let (x, e) -> expr_escape st x e
          | Set_field (x, _, y) | Array_set (x, _, y) ->
              Var.Set.iter
                (fun y -> possibly_mutable.(Var.idx y) <- true)
                (Var.Tbl.get known_origins x);
              block_escape st y
          | Offset_ref (x, _) ->
              Var.Set.iter
                (fun y -> possibly_mutable.(Var.idx y) <- true)
                (Var.Tbl.get known_origins x));
      match block.branch with
      | Return x | Raise (x, _) -> block_escape st x
      | Stop | Branch _ | Cond _ | Switch _ | Pushtrap _ | Poptrap _ -> ())
    blocks;
  possibly_mutable

(****)

let propagate2 ?(skip_param = false) defs known_origins possibly_mutable st x =
  match defs.(Var.idx x) with
  | Param -> skip_param
  | Phi s -> Var.Set.exists (fun y -> Var.Tbl.get st y) s
  | Expr e -> (
      match e with
      | Constant _ | Closure _ | Apply _ | Prim _ | Block _ -> false
      | Field (y, n) ->
          Var.Tbl.get st y
          || Var.Set.exists
               (fun z ->
                 match defs.(Var.idx z) with
                 | Expr (Block (_, a, _)) ->
                     n >= Array.length a
                     || possibly_mutable.(Var.idx z)
                     || Var.Tbl.get st a.(n)
                 | Phi _ | Param | Expr _ -> true)
               (Var.Tbl.get known_origins y))

module Domain2 = struct
  type t = bool

  let equal = Bool.equal

  let bot = false
end

module Solver2 = G.Solver (Domain2)

let solver2 ?skip_param vars deps defs known_origins possibly_mutable =
  let g =
    { G.domain = vars; G.iter_children = (fun f x -> Var.Set.iter f deps.(Var.idx x)) }
  in
  Solver2.f () g (propagate2 ?skip_param defs known_origins possibly_mutable)

let get_approx { info_defs = _; info_known_origins; info_maybe_unknown; _ } f top join x =
  let s = Var.Tbl.get info_known_origins x in
  if Var.Tbl.get info_maybe_unknown x
  then top
  else
    match Var.Set.cardinal s with
    | 0 -> top
    | 1 -> f (Var.Set.choose s)
    | _ -> Var.Set.fold (fun x u -> join (f x) u) s (f (Var.Set.choose s))

let the_def_of info x =
  match x with
  | Pv x ->
      get_approx
        info
        (fun x ->
          match info.info_defs.(Var.idx x) with
          | Expr (Constant (Float _ | Int _ | IString _) as e) -> Some e
          | Expr (Constant (String _) as e) when Config.Flag.safe_string () -> Some e
          | Expr e -> if info.info_possibly_mutable.(Var.idx x) then None else Some e
          | _ -> None)
        None
        (fun _ _ -> None)
        x
  | Pc c -> Some (Constant c)

let the_const_of info x =
  match x with
  | Pv x ->
      get_approx
        info
        (fun x ->
          match info.info_defs.(Var.idx x) with
          | Expr (Constant ((Float _ | Int _ | IString _) as c)) -> Some c
          | Expr (Constant (String _ as c)) when Config.Flag.safe_string () -> Some c
          | Expr (Constant c) ->
              if info.info_possibly_mutable.(Var.idx x) then None else Some c
          | _ -> None)
        None
        (fun u v ->
          match u, v with
<<<<<<< HEAD
          | Some i, Some j when Poly.(i = j) -> u
=======
          | Some i, Some j when Poly.(Code.constant_equal i j = Some true) -> u
>>>>>>> c97f2543
          | _ -> None)
        x
  | Pc c -> Some c

let the_int info x =
  match the_const_of info x with
  | Some (Int i) -> Some i
  | _ -> None

let the_string_of info x =
  match the_const_of info x with
  | Some (String i | IString i) -> Some i
  | _ -> None

(*XXX Maybe we could iterate? *)
let direct_approx info x =
  match info.info_defs.(Var.idx x) with
  | Expr (Field (y, n)) ->
      get_approx
        info
        (fun z ->
          if info.info_possibly_mutable.(Var.idx z)
          then None
          else
            match info.info_defs.(Var.idx z) with
            | Expr (Block (_, a, _)) when n < Array.length a -> Some a.(n)
            | _ -> None)
        None
        (fun u v ->
          match u, v with
          | Some n, Some m when Var.compare n m = 0 -> u
          | _ -> None)
        y
  | _ -> None

let build_subst info vars =
  let nv = Var.count () in
  let subst = Array.make nv None in
  Var.ISet.iter
    (fun x ->
      let u = Var.Tbl.get info.info_maybe_unknown x in
      (if not u
      then
        let s = Var.Tbl.get info.info_known_origins x in
        if Var.Set.cardinal s = 1 then subst.(Var.idx x) <- Some (Var.Set.choose s));
      if Option.is_none subst.(Var.idx x) then subst.(Var.idx x) <- direct_approx info x;
      match subst.(Var.idx x) with
      | None -> ()
      | Some y -> Var.propagate_name x y)
    vars;
  subst

(****)

let f ?skip_param p =
  Code.invariant p;
  let t = Timer.make () in
  let t1 = Timer.make () in
  let vars, deps, defs = program_deps p in
  if times () then Format.eprintf "    flow analysis 1: %a@." Timer.print t1;
  let t2 = Timer.make () in
  let known_origins = solver1 vars deps defs in
  if times () then Format.eprintf "    flow analysis 2: %a@." Timer.print t2;
  let t3 = Timer.make () in
  let possibly_mutable = program_escape defs known_origins p in
  if times () then Format.eprintf "    flow analysis 3: %a@." Timer.print t3;
  let t4 = Timer.make () in
  let maybe_unknown = solver2 ?skip_param vars deps defs known_origins possibly_mutable in
  if times () then Format.eprintf "    flow analysis 4: %a@." Timer.print t4;
  if debug ()
  then
    Var.ISet.iter
      (fun x ->
        let s = Var.Tbl.get known_origins x in
        if not (Var.Set.is_empty s) (*&& Var.Set.choose s <> x*)
        then
          Format.eprintf
            "%a: {%a} / %s@."
            Var.print
            x
            Code.Print.var_list
            (Var.Set.elements s)
            (if Var.Tbl.get maybe_unknown x then "any" else "known"))
      vars;
  let t5 = Timer.make () in
  let info =
    { info_defs = defs
    ; info_known_origins = known_origins
    ; info_maybe_unknown = maybe_unknown
    ; info_possibly_mutable = possibly_mutable
    }
  in
  let s = build_subst info vars in
  let p = Subst.program (Subst.from_array s) p in
  if times () then Format.eprintf "    flow analysis 5: %a@." Timer.print t5;
  if times () then Format.eprintf "  flow analysis: %a@." Timer.print t;
  Code.invariant p;
  p, info<|MERGE_RESOLUTION|>--- conflicted
+++ resolved
@@ -134,12 +134,7 @@
   | Phi s -> var_set_lift (fun y -> Var.Tbl.get st y) s
   | Expr e -> (
       match e with
-<<<<<<< HEAD
-      | Constant _ | Apply _ | Prim _ | Closure _ | Block _ ->
-          Var.Set.singleton x
-=======
       | Constant _ | Apply _ | Prim _ | Closure _ | Block _ -> Var.Set.singleton x
->>>>>>> c97f2543
       | Field (y, n) ->
           var_set_lift
             (fun z ->
@@ -335,11 +330,7 @@
         None
         (fun u v ->
           match u, v with
-<<<<<<< HEAD
-          | Some i, Some j when Poly.(i = j) -> u
-=======
           | Some i, Some j when Poly.(Code.constant_equal i j = Some true) -> u
->>>>>>> c97f2543
           | _ -> None)
         x
   | Pc c -> Some c
