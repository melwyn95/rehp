(* Js_of_ocaml compiler
 * http://www.ocsigen.org/js_of_ocaml/
 * Copyright (C) 2010 Jérôme Vouillon
 * Laboratoire PPS - CNRS Université Paris Diderot
 *
 * This program is free software; you can redistribute it and/or modify
 * it under the terms of the GNU Lesser General Public License as published by
 * the Free Software Foundation, with linking exception;
 * either version 2.1 of the License, or (at your option) any later version.
 *
 * This program is distributed in the hope that it will be useful,
 * but WITHOUT ANY WARRANTY; without even the implied warranty of
 * MERCHANTABILITY or FITNESS FOR A PARTICULAR PURPOSE.  See the
 * GNU Lesser General Public License for more details.
 *
 * You should have received a copy of the GNU Lesser General Public License
 * along with this program; if not, write to the Free Software
 * Foundation, Inc., 59 Temple Place - Suite 330, Boston, MA 02111-1307, USA.
 *)

open Stdlib

type fragment =
  { provides :
      (Parse_info.t option * string * Primitive.kind * Primitive.kind_arg list option)
      option
  ; requires : string list
  ; version_constraint : ((int -> int -> bool) * string) list list
  ; weakdef : bool
  ; code : Javascript.program
  ; ignore : [ `No | `Because of Primitive.condition ]
  }

val parse_file : string -> fragment list

val parse_string : string -> fragment list

val parse_builtin : Builtins.File.t -> fragment list

val load_files : string list -> unit

val load_fragment : filename:string -> fragment -> unit

type state

type always_required =
  { filename : string
  ; program : Javascript.program
  }

<<<<<<< HEAD
type output = {
  runtime_code: Javascript.program;
  always_required_codes: always_required list;
}
=======
type output =
  { runtime_code : Javascript.program
  ; always_required_codes : always_required list
  }
>>>>>>> c97f2543

val init : unit -> state

val resolve_deps : ?linkall:bool -> state -> StringSet.t -> state * StringSet.t
<<<<<<< HEAD
val link : state -> output
val get_provided : unit -> StringSet.t
val all : state -> string list
=======

val link : Javascript.program -> state -> output

val get_provided : unit -> StringSet.t

val all : state -> string list
>>>>>>> c97f2543
<|MERGE_RESOLUTION|>--- conflicted
+++ resolved
@@ -48,30 +48,17 @@
   ; program : Javascript.program
   }
 
-<<<<<<< HEAD
-type output = {
-  runtime_code: Javascript.program;
-  always_required_codes: always_required list;
-}
-=======
 type output =
   { runtime_code : Javascript.program
   ; always_required_codes : always_required list
   }
->>>>>>> c97f2543
 
 val init : unit -> state
 
 val resolve_deps : ?linkall:bool -> state -> StringSet.t -> state * StringSet.t
-<<<<<<< HEAD
-val link : state -> output
-val get_provided : unit -> StringSet.t
-val all : state -> string list
-=======
 
 val link : Javascript.program -> state -> output
 
 val get_provided : unit -> StringSet.t
 
 val all : state -> string list
->>>>>>> c97f2543
