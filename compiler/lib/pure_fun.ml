--- conflicted
+++ resolved
@@ -24,17 +24,9 @@
 
 let pure_expr pure_funs e =
   match e with
-<<<<<<< HEAD
-    | Block _ | Field _ | Closure _ | Constant _ ->
-      true
-  | Apply (f, _l, exact) ->
-      exact && Var.Set.mem f pure_funs
-  | Prim (p, _l) ->
-=======
   | Block _ | Field _ | Closure _ | Constant _ -> true
   | Apply (f, _l, exact) -> exact && Var.Set.mem f pure_funs
   | Prim (p, _l) -> (
->>>>>>> c97f2543
       match p with
       | Extern f -> Primitive.is_pure f
       | _ -> true)
