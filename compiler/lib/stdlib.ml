(* Js_of_ocaml compiler
 * http://www.ocsigen.org/js_of_ocaml/
 *
 * This program is free software; you can redistribute it and/or modify
 * it under the terms of the GNU Lesser General Public License as published by
 * the Free Software Foundation, with linking exception;
 * either version 2.1 of the License, or (at your option) any later version.
 *
 * This program is distributed in the hope that it will be useful,
 * but WITHOUT ANY WARRANTY; without even the implied warranty of
 * MERCHANTABILITY or FITNESS FOR A PARTICULAR PURPOSE.  See the
 * GNU Lesser General Public License for more details.
 *
 * You should have received a copy of the GNU Lesser General Public License
 * along with this program; if not, write to the Free Software
 * Foundation, Inc., 59 Temple Place - Suite 330, Boston, MA 02111-1307, USA.
 *)

module Poly = struct
  external ( < ) : 'a -> 'a -> bool = "%lessthan"

  external ( <= ) : 'a -> 'a -> bool = "%lessequal"

  external ( <> ) : 'a -> 'a -> bool = "%notequal"

  external ( = ) : 'a -> 'a -> bool = "%equal"

  external ( > ) : 'a -> 'a -> bool = "%greaterthan"

  external ( >= ) : 'a -> 'a -> bool = "%greaterequal"

  external compare : 'a -> 'a -> int = "%compare"

  external equal : 'a -> 'a -> bool = "%equal"
end

<<<<<<< HEAD
=======
module Int_replace_polymorphic_compare = struct
  let ( < ) (x : int) y = x < y

  let ( <= ) (x : int) y = x <= y

  let ( <> ) (x : int) y = x <> y

  let ( = ) (x : int) y = x = y

  let ( > ) (x : int) y = x > y

  let ( >= ) (x : int) y = x >= y

  let compare (x : int) y = compare x y

  let equal (x : int) y = x = y

  let max (x : int) y = if x >= y then x else y

  let min (x : int) y = if x <= y then x else y
end

include Int_replace_polymorphic_compare

>>>>>>> c97f2543
let quiet = ref false

let warn fmt = Format.ksprintf (fun s -> if not !quiet then Format.eprintf "%s%!" s) fmt

let fail = ref true

let failwith_ fmt =
  Printf.ksprintf (fun s -> if !fail then failwith s else Format.eprintf "%s@." s) fmt

let raise_ exn =
  if !fail then raise exn else Format.eprintf "%s@." (Printexc.to_string exn)

let int_num_bits =
  let size = ref 0 in
  let i = ref (-1) in
  while !i <> 0 do
    i := !i lsl 1;
    incr size
  done;
  !size

module List = struct
  include ListLabels
<<<<<<< HEAD

  let filter_map ~f l =
    let l =
      List.fold_left
        (fun acc x ->
          match f x with
          | Some x -> x :: acc
          | None -> acc)
        []
        l
    in
    List.rev l

  let map_tc ~f l = List.rev (List.rev_map f l)

=======

  let filter_map ~f l =
    let l =
      List.fold_left
        (fun acc x ->
          match f x with
          | Some x -> x :: acc
          | None -> acc)
        []
        l
    in
    rev l

  let slow_map l ~f = rev (rev_map ~f l)

  let rec count_map ~f l ctr =
    match l with
    | [] -> []
    | [ x1 ] ->
        let f1 = f x1 in
        [ f1 ]
    | [ x1; x2 ] ->
        let f1 = f x1 in
        let f2 = f x2 in
        [ f1; f2 ]
    | [ x1; x2; x3 ] ->
        let f1 = f x1 in
        let f2 = f x2 in
        let f3 = f x3 in
        [ f1; f2; f3 ]
    | [ x1; x2; x3; x4 ] ->
        let f1 = f x1 in
        let f2 = f x2 in
        let f3 = f x3 in
        let f4 = f x4 in
        [ f1; f2; f3; f4 ]
    | x1 :: x2 :: x3 :: x4 :: x5 :: tl ->
        let f1 = f x1 in
        let f2 = f x2 in
        let f3 = f x3 in
        let f4 = f x4 in
        let f5 = f x5 in
        f1
        ::
        f2
        ::
        f3
        :: f4 :: f5 :: (if ctr > 1000 then slow_map ~f tl else count_map ~f tl (ctr + 1))

  let map l ~f = count_map ~f l 0

>>>>>>> c97f2543
  let rec take' acc n l =
    if n = 0
    then acc, l
    else
      match l with
      | [] -> acc, []
      | x :: xs -> take' (x :: acc) (pred n) xs

  let take n l =
    let x, xs = take' [] n l in
<<<<<<< HEAD
    List.rev x, xs
=======
    rev x, xs
>>>>>>> c97f2543

  let rec last = function
    | [] -> None
    | [ x ] -> Some x
    | _ :: xs -> last xs

  let sort_uniq ~compare l =
    let l = List.sort compare l in
    match l with
<<<<<<< HEAD
    | ([] | [_]) as l -> l
    | x :: xs ->
        let rec loop prev = function
          | [] -> [prev]
=======
    | ([] | [ _ ]) as l -> l
    | x :: xs ->
        let rec loop prev = function
          | [] -> [ prev ]
>>>>>>> c97f2543
          | x :: rest when compare x prev = 0 -> loop prev rest
          | x :: rest -> prev :: loop x rest
        in
        loop x xs

  let is_empty = function
    | [] -> true
    | _ -> false

<<<<<<< HEAD
  (* Init functions Copied from stdlib, for greater compiler version compat *)
  let rec init_tailrec_aux acc i n f =
    if i >= n then acc
    else init_tailrec_aux (f i :: acc) (i+1) n f

  let rec init_aux i n f =
    if i >= n then []
    else
      let r = f i in
      r :: init_aux (i+1) n f

  let init len f =
    if len < 0 then invalid_arg "List.init" else
    if len > 10_000 then rev (init_tailrec_aux [] 0 len f)
    else init_aux 0 len f
    let rec init_tailrec_aux acc i n f =
      if i >= n then acc
      else init_tailrec_aux (f i :: acc) (i+1) n f

  let rec init_aux i n f =
    if i >= n then []
    else
      let r = f i in
      r :: init_aux (i+1) n f

  let init len f =
    if len < 0 then invalid_arg "List.init" else
    if len > 10_000 then rev (init_tailrec_aux [] 0 len f)
    else init_aux 0 len f

end

=======
  let partition_map t ~f =
    let rec loop t fst snd =
      match t with
      | [] -> rev fst, rev snd
      | x :: t -> (
          match f x with
          | `Fst y -> loop t (y :: fst) snd
          | `Snd y -> loop t fst (y :: snd))
    in
    loop t [] []
end

module Nativeint = struct
  include Nativeint

  external equal : nativeint -> nativeint -> bool = "%equal"
end

module Int32 = struct
  include Int32

  external ( < ) : int32 -> int32 -> bool = "%lessthan"

  external ( <= ) : int32 -> int32 -> bool = "%lessequal"

  external ( <> ) : int32 -> int32 -> bool = "%notequal"

  external ( = ) : int32 -> int32 -> bool = "%equal"

  external ( > ) : int32 -> int32 -> bool = "%greaterthan"

  external ( >= ) : int32 -> int32 -> bool = "%greaterequal"

  external compare : int32 -> int32 -> int = "%compare"

  external equal : int32 -> int32 -> bool = "%equal"

  let warn_overflow ~to_dec ~to_hex i i32 =
    warn
      "Warning: integer overflow: integer 0x%s (%s) truncated to 0x%lx (%ld); the \
       generated code might be incorrect.@."
      (to_hex i)
      (to_dec i)
      i32
      i32

  let convert_warning_on_overflow ~to_int32 ~of_int32 ~equal ~to_dec ~to_hex x =
    let i32 = to_int32 x in
    let x' = of_int32 i32 in
    if not (equal x' x) then warn_overflow ~to_dec ~to_hex x i32;
    i32

  let of_int_warning_on_overflow i =
    convert_warning_on_overflow
      ~to_int32:Int32.of_int
      ~of_int32:Int32.to_int
      ~equal:Int_replace_polymorphic_compare.( = )
      ~to_dec:(Printf.sprintf "%d")
      ~to_hex:(Printf.sprintf "%x")
      i

  let of_nativeint_warning_on_overflow n =
    convert_warning_on_overflow
      ~to_int32:Nativeint.to_int32
      ~of_int32:Nativeint.of_int32
      ~equal:Nativeint.equal
      ~to_dec:(Printf.sprintf "%nd")
      ~to_hex:(Printf.sprintf "%nx")
      n
end

>>>>>>> c97f2543
module Option = struct
  let map ~f x =
    match x with
    | None -> None
    | Some v -> Some (f v)

  let iter ~f x =
    match x with
    | None -> ()
    | Some v -> f v

  let filter ~f x =
    match x with
    | None -> None
    | Some v -> if f v then Some v else None

  let compare compare_elt a b =
    match a, b with
    | None, None -> 0
    | None, Some _ -> -1
    | Some _, None -> 1
    | Some a, Some b -> compare_elt a b

  let equal equal_elt a b =
    match a, b with
    | None, None -> true
    | Some a, Some b -> equal_elt a b
    | Some _, None | None, Some _ -> false

  let is_none = function
    | None -> true
    | Some _ -> false

  let is_some = function
    | None -> false
    | Some _ -> true
<<<<<<< HEAD
=======

  let value ~default = function
    | None -> default
    | Some s -> s
end

module Int64 = struct
  include Int64

  let equal (a : int64) (b : int64) = Poly.( = ) a b
>>>>>>> c97f2543
end

module Float = struct
  type t = float

<<<<<<< HEAD
  let equal (a : float) (b : float) = Poly.compare a b = 0
=======
  let equal (a : float) (b : float) =
    Int64.equal (Int64.bits_of_float a) (Int64.bits_of_float b)
>>>>>>> c97f2543

  (* Re-defined here to stay compatible with OCaml 4.02 *)
  external classify_float : float -> fpclass = "caml_classify_float"

  external ( < ) : t -> t -> bool = "%lessthan"

  external ( <= ) : t -> t -> bool = "%lessequal"

  external ( <> ) : t -> t -> bool = "%notequal"

  external ( = ) : t -> t -> bool = "%equal"

  external ( > ) : t -> t -> bool = "%greaterthan"

  external ( >= ) : t -> t -> bool = "%greaterequal"
end

module Bool = struct
  external ( <> ) : bool -> bool -> bool = "%notequal"

  external ( = ) : bool -> bool -> bool = "%equal"

  external ( > ) : bool -> bool -> bool = "%greaterthan"

  external equal : bool -> bool -> bool = "%equal"
end

module Char = struct
  include Char

<<<<<<< HEAD
=======
  external ( < ) : char -> char -> bool = "%lessthan"

  external ( <= ) : char -> char -> bool = "%lessequal"

  external ( <> ) : char -> char -> bool = "%notequal"

  external ( = ) : char -> char -> bool = "%equal"

  external ( > ) : char -> char -> bool = "%greaterthan"

  external ( >= ) : char -> char -> bool = "%greaterequal"

  external compare : char -> char -> int = "%compare"

  external equal : char -> char -> bool = "%equal"

>>>>>>> c97f2543
  let is_alpha = function
    | 'a' .. 'z' | 'A' .. 'Z' -> true
    | _ -> false

  let is_num = function
    | '0' .. '9' -> true
    | _ -> false

  let lowercase_ascii c =
    match c with
    | 'A' .. 'Z' as c -> Char.unsafe_chr (Char.code c + 32)
    | _ -> c

  let uppercase_ascii c =
    match c with
    | 'a' .. 'z' as c -> Char.unsafe_chr (Char.code c - 32)
    | _ -> c
end

module Bytes = struct
  include BytesLabels

  let sub_string b ~pos:ofs ~len = unsafe_to_string (Bytes.sub b ofs len)
end

module String = struct
<<<<<<< HEAD
  let equal (a : string) (b : string) = a = b [@@ocaml.warning "-32"]

  include StringLabels


  let rec list_car ch = match ch with
    | "" -> []
    | ch -> (String.get ch 0 ) :: (list_car (String.sub ch 1 ( (String.length ch)-1) ) )  ;;


  let equal (a : string) (b : string) = Poly.(a = b)

=======
  include StringLabels

  let equal (a : string) (b : string) = Poly.(a = b)

  let hash (a : string) = Hashtbl.hash a

>>>>>>> c97f2543
  let is_empty = function
    | "" -> true
    | _ -> false

  let is_prefix ~prefix s =
    let len_a = length prefix in
    let len_s = length s in
    if len_a > len_s
    then false
    else
      let max_idx_a = len_a - 1 in
      let rec loop i =
        if i > max_idx_a
        then true
        else if not (Char.equal (unsafe_get prefix i) (unsafe_get s i))
        then false
        else loop (i + 1)
      in
      loop 0

<<<<<<< HEAD
=======
  let drop_prefix ~prefix s =
    let plen = String.length prefix in
    if plen > String.length s
    then None
    else
      try
        for i = 0 to String.length prefix - 1 do
          if not (Char.equal s.[i] prefix.[i]) then raise Exit
        done;
        Some (String.sub s plen (String.length s - plen))
      with Exit -> None

>>>>>>> c97f2543
  let for_all =
    let rec loop s ~f ~last i =
      if i > last
      then true
      else if f (String.unsafe_get s i)
      then loop s ~f ~last (i + 1)
      else false
    in
    fun s ~f -> loop s ~f ~last:(String.length s - 1) 0

  let is_ascii s =
    let res = ref true in
    for i = 0 to String.length s - 1 do
      match s.[i] with
      | '\000' .. '\127' -> ()
      | '\128' .. '\255' -> res := false
    done;
    !res

  let has_backslash s =
    let res = ref false in
    for i = 0 to String.length s - 1 do
      if Char.equal s.[i] '\\' then res := true
    done;
    !res

  let split_char ~sep p =
    let len = String.length p in
    let rec split beg cur =
      if cur >= len
<<<<<<< HEAD
      then if cur - beg > 0 then [String.sub p beg (cur - beg)] else []
      else if p.[cur] = sep
=======
      then if cur - beg > 0 then [ String.sub p beg (cur - beg) ] else []
      else if Char.equal p.[cur] sep
>>>>>>> c97f2543
      then String.sub p beg (cur - beg) :: split (cur + 1) (cur + 1)
      else split beg (cur + 1)
    in
    split 0 0

  (* copied from https://github.com/ocaml/ocaml/pull/10 *)
  let split ~sep s =
    let sep_len = String.length sep in
    if sep_len = 1
    then split_char ~sep:sep.[0] s
    else
      let sep_max = sep_len - 1 in
      if sep_max < 0
      then invalid_arg "String.split: empty separator"
      else
        let s_max = String.length s - 1 in
        if s_max < 0
<<<<<<< HEAD
        then [""]
=======
        then [ "" ]
>>>>>>> c97f2543
        else
          let acc = ref [] in
          let sub_start = ref 0 in
          let k = ref 0 in
          let i = ref 0 in
          (* We build the substrings by running from the start of [s] to the
             end with [i] trying to match the first character of [sep] in
             [s]. If this matches, we verify that the whole [sep] is matched
             using [k]. If this matches we extract a substring from the start
             of the current substring [sub_start] to [!i - 1] (the position
             before the [sep] we found).  We then continue to try to match
             with [i] by starting after the [sep] we just found, this is also
             becomes the start position of the next substring. If [i] is such
             that no separator can be found we exit the loop and make a
             substring from [sub_start] until the end of the string. *)
          while !i + sep_max <= s_max do
<<<<<<< HEAD
            if String.unsafe_get s !i <> String.unsafe_get sep 0
=======
            if not (Char.equal (String.unsafe_get s !i) (String.unsafe_get sep 0))
>>>>>>> c97f2543
            then incr i
            else (
              (* Check remaining [sep] chars match, access to unsafe s (!i + !k) is
                   guaranteed by loop invariant. *)
              k := 1;
              while
<<<<<<< HEAD
                !k <= sep_max && String.unsafe_get s (!i + !k) = String.unsafe_get sep !k
=======
                !k <= sep_max
                && Char.equal (String.unsafe_get s (!i + !k)) (String.unsafe_get sep !k)
>>>>>>> c97f2543
              do
                incr k
              done;
              if !k <= sep_max
              then (* no match *) incr i
              else
                let new_sub_start = !i + sep_max + 1 in
                let sub_end = !i - 1 in
                let sub_len = sub_end - !sub_start + 1 in
                acc := String.sub s !sub_start sub_len :: !acc;
                sub_start := new_sub_start;
                i := new_sub_start)
          done;
          List.rev (String.sub s !sub_start (s_max - !sub_start + 1) :: !acc)

  let apply1 f (s : string) : string =
    let b = Bytes.of_string s in
    if Bytes.length b = 0
    then s
    else (
      Bytes.unsafe_set b 0 (f (Bytes.unsafe_get b 0));
      Bytes.to_string b)

  let lsplit2 line ~on:delim =
    try
      let pos = index line delim in
<<<<<<< HEAD
      Some
        (sub line ~pos:0 ~len:pos, sub line ~pos:(pos + 1) ~len:(length line - pos - 1))
    with Not_found -> None

  let capitalize_ascii s = apply1 Char.uppercase_ascii s

  let uncapitalize_ascii s = apply1 Char.lowercase_ascii s

  (* From rehp Module_loader.re *)
  let is_prefixed_i prefix str i =
    let len = String.length prefix in
    let j = ref 0 in
    while !j < len && String.unsafe_get prefix !j = String.unsafe_get str (i + !j) do
      incr j
    done;
    !j = len

  (* From rehp Module_loader.re *)
  let find_substring sub str i =
    let len = String.length str - String.length sub in
    let found = ref false and i = ref i in
    while (not !found) && !i <= len do
      if is_prefixed_i sub str !i then found := true else incr i
    done;
    if not !found then raise Not_found;
    !i


  let num_leading_char char str =
    if String.equal str "" then 0
    else
      let len = String.length str in
      if String.get str 0 != char then 0
      else (
        let first_non = ref(-1) in
        for i = 0 to len - 1 do
          if !first_non == -1 && String.get str i != char then (
            first_non := i
          )
        done;
        if !first_non == -1 then len - 1 else !first_non
      )

  let trim_leading_char char str =
    let len = String.length str in
    let num_leading = num_leading_char char str in
    if num_leading == 0 then
      str else
    sub str ~pos:num_leading ~len:(len - num_leading)

  let to_char_list s = List.init (String.length s) (String.get s)

  let from_char_list (lst: char list) =
    let arr = Array.of_list lst in
    String.init (Array.length arr) (Array.get arr)
=======
      Some (sub line ~pos:0 ~len:pos, sub line ~pos:(pos + 1) ~len:(length line - pos - 1))
    with Not_found -> None

  let capitalize_ascii s = apply1 Char.uppercase_ascii s

  let uncapitalize_ascii s = apply1 Char.lowercase_ascii s
>>>>>>> c97f2543
end

module Int = struct
  type t = int

  let compare (x : int) y = compare x y
<<<<<<< HEAD
=======

  let equal (x : t) y = x = y

  let hash (x : t) = Hashtbl.hash x
>>>>>>> c97f2543
end

module IntSet = Set.Make (Int)
module IntMap = Map.Make (Int)
module StringSet = Set.Make (String)
module StringMap = Map.Make (String)

module BitSet : sig
  type t

  val create : unit -> t

  val mem : t -> int -> bool

  val set : t -> int -> unit

  val unset : t -> int -> unit

  val copy : t -> t

  val iter : f:(int -> unit) -> t -> unit

  val size : t -> int

  val next_free : t -> int -> int

  val next_mem : t -> int -> int
end = struct
<<<<<<< HEAD
  type t = {mutable arr : int array}

  let create () = {arr = Array.make 1 0}

  let size t = Array.length t.arr * int_num_bits

  let mem {arr} i =
=======
  type t = { mutable arr : int array }

  let create () = { arr = Array.make 1 0 }

  let size t = Array.length t.arr * int_num_bits

  let mem t i =
    let arr = t.arr in
>>>>>>> c97f2543
    let idx = i / int_num_bits in
    let off = i mod int_num_bits in
    idx < Array.length arr && Array.unsafe_get arr idx land (1 lsl off) <> 0

  let set t i =
    let idx = i / int_num_bits in
    let off = i mod int_num_bits in
    let size = ref (Array.length t.arr) in
    while idx >= !size do
      size := !size * 2
    done;
    if !size <> Array.length t.arr
    then (
      let a = Array.make !size 0 in
      Array.blit t.arr 0 a 0 (Array.length t.arr);
      t.arr <- a);
    Array.unsafe_set t.arr idx (Array.unsafe_get t.arr idx lor (1 lsl off))

  let unset t i =
    let idx = i / int_num_bits in
    let off = i mod int_num_bits in
    let size = Array.length t.arr in
    if idx >= size
    then ()
    else if Array.unsafe_get t.arr idx land (1 lsl off) <> 0
    then Array.unsafe_set t.arr idx (Array.unsafe_get t.arr idx lxor (1 lsl off))

  let next_free t i =
    let x = ref i in
    while mem t !x do
      incr x
    done;
    !x

  let next_mem t i =
    let x = ref i in
    while not (mem t !x) do
      incr x
    done;
    !x

  let copy t = {arr = Array.copy t.arr}

  let iter ~f t =
    for i = 0 to size t do
      if mem t i then f i
    done
end

module Array = struct
  include ArrayLabels

  let fold_right_i a ~f ~init:x =
    let r = ref x in
    for i = Array.length a - 1 downto 0 do
      r := f i (Array.unsafe_get a i) !r
    done;
    !r
<<<<<<< HEAD
end

type ('left, 'right) either =
  | Left of 'left
  | Right of 'right

let rec escape ?(prepend = "") s search replace =
  let has = String.contains s search in
  if not has
  then prepend ^ s
  else
    let len = String.length s in
    let index_of = String.index s search in
    let next_prepend =
      prepend ^ if index_of == 0 then "" else String.sub s ~pos:0 ~len:(index_of + 1 - 1)
    in
    let next_prepend = next_prepend ^ replace in
    let remaining =
      if index_of == len - 1
      then ""
      else String.sub s ~pos:(index_of + 1) ~len:(len - index_of - 1)
    in
    escape ~prepend:next_prepend remaining search replace
=======

  let equal eq a b =
    let len_a = Array.length a in
    if len_a <> Array.length b
    then false
    else
      let i = ref 0 in
      while !i < len_a && eq a.(!i) b.(!i) do
        incr i
      done;
      !i = len_a
end

module Filename = struct
  include Filename

  let temp_file_name =
    (* Inlined unavailable Filename.temp_file_name. Filename.temp_file gives
       us incorrect permissions. https://github.com/ocsigen/js_of_ocaml/issues/182 *)
    let prng = lazy (Random.State.make_self_init ()) in
    fun ~temp_dir prefix suffix ->
      let rnd = Random.State.bits (Lazy.force prng) land 0xFFFFFF in
      Filename.concat temp_dir (Printf.sprintf "%s%06x%s" prefix rnd suffix)

  let gen_file file f =
    let f_tmp =
      temp_file_name ~temp_dir:(Filename.dirname file) (Filename.basename file) ".tmp"
    in
    try
      let ch = open_out_bin f_tmp in
      (try f ch
       with e ->
         close_out ch;
         raise e);
      close_out ch;
      (try Sys.remove file with Sys_error _ -> ());
      Sys.rename f_tmp file
    with exc ->
      Sys.remove f_tmp;
      raise exc
end
>>>>>>> c97f2543
<|MERGE_RESOLUTION|>--- conflicted
+++ resolved
@@ -34,8 +34,6 @@
   external equal : 'a -> 'a -> bool = "%equal"
 end
 
-<<<<<<< HEAD
-=======
 module Int_replace_polymorphic_compare = struct
   let ( < ) (x : int) y = x < y
 
@@ -60,7 +58,6 @@
 
 include Int_replace_polymorphic_compare
 
->>>>>>> c97f2543
 let quiet = ref false
 
 let warn fmt = Format.ksprintf (fun s -> if not !quiet then Format.eprintf "%s%!" s) fmt
@@ -84,23 +81,6 @@
 
 module List = struct
   include ListLabels
-<<<<<<< HEAD
-
-  let filter_map ~f l =
-    let l =
-      List.fold_left
-        (fun acc x ->
-          match f x with
-          | Some x -> x :: acc
-          | None -> acc)
-        []
-        l
-    in
-    List.rev l
-
-  let map_tc ~f l = List.rev (List.rev_map f l)
-
-=======
 
   let filter_map ~f l =
     let l =
@@ -152,7 +132,6 @@
 
   let map l ~f = count_map ~f l 0
 
->>>>>>> c97f2543
   let rec take' acc n l =
     if n = 0
     then acc, l
@@ -163,11 +142,7 @@
 
   let take n l =
     let x, xs = take' [] n l in
-<<<<<<< HEAD
-    List.rev x, xs
-=======
     rev x, xs
->>>>>>> c97f2543
 
   let rec last = function
     | [] -> None
@@ -177,17 +152,10 @@
   let sort_uniq ~compare l =
     let l = List.sort compare l in
     match l with
-<<<<<<< HEAD
-    | ([] | [_]) as l -> l
-    | x :: xs ->
-        let rec loop prev = function
-          | [] -> [prev]
-=======
     | ([] | [ _ ]) as l -> l
     | x :: xs ->
         let rec loop prev = function
           | [] -> [ prev ]
->>>>>>> c97f2543
           | x :: rest when compare x prev = 0 -> loop prev rest
           | x :: rest -> prev :: loop x rest
         in
@@ -197,40 +165,6 @@
     | [] -> true
     | _ -> false
 
-<<<<<<< HEAD
-  (* Init functions Copied from stdlib, for greater compiler version compat *)
-  let rec init_tailrec_aux acc i n f =
-    if i >= n then acc
-    else init_tailrec_aux (f i :: acc) (i+1) n f
-
-  let rec init_aux i n f =
-    if i >= n then []
-    else
-      let r = f i in
-      r :: init_aux (i+1) n f
-
-  let init len f =
-    if len < 0 then invalid_arg "List.init" else
-    if len > 10_000 then rev (init_tailrec_aux [] 0 len f)
-    else init_aux 0 len f
-    let rec init_tailrec_aux acc i n f =
-      if i >= n then acc
-      else init_tailrec_aux (f i :: acc) (i+1) n f
-
-  let rec init_aux i n f =
-    if i >= n then []
-    else
-      let r = f i in
-      r :: init_aux (i+1) n f
-
-  let init len f =
-    if len < 0 then invalid_arg "List.init" else
-    if len > 10_000 then rev (init_tailrec_aux [] 0 len f)
-    else init_aux 0 len f
-
-end
-
-=======
   let partition_map t ~f =
     let rec loop t fst snd =
       match t with
@@ -241,6 +175,36 @@
           | `Snd y -> loop t fst (y :: snd))
     in
     loop t [] []
+  
+  (* Init functions Copied from stdlib, for greater compiler version compat *)
+  let rec init_tailrec_aux acc i n f =
+    if i >= n then acc
+    else init_tailrec_aux (f i :: acc) (i+1) n f
+
+  let rec init_aux i n f =
+    if i >= n then []
+    else
+      let r = f i in
+      r :: init_aux (i+1) n f
+
+  let init len f =
+    if len < 0 then invalid_arg "List.init" else
+    if len > 10_000 then rev (init_tailrec_aux [] 0 len f)
+    else init_aux 0 len f
+    let rec init_tailrec_aux acc i n f =
+      if i >= n then acc
+      else init_tailrec_aux (f i :: acc) (i+1) n f
+
+  let rec init_aux i n f =
+    if i >= n then []
+    else
+      let r = f i in
+      r :: init_aux (i+1) n f
+
+  let init len f =
+    if len < 0 then invalid_arg "List.init" else
+    if len > 10_000 then rev (init_tailrec_aux [] 0 len f)
+    else init_aux 0 len f
 end
 
 module Nativeint = struct
@@ -302,7 +266,6 @@
       n
 end
 
->>>>>>> c97f2543
 module Option = struct
   let map ~f x =
     match x with
@@ -339,8 +302,6 @@
   let is_some = function
     | None -> false
     | Some _ -> true
-<<<<<<< HEAD
-=======
 
   let value ~default = function
     | None -> default
@@ -351,18 +312,13 @@
   include Int64
 
   let equal (a : int64) (b : int64) = Poly.( = ) a b
->>>>>>> c97f2543
 end
 
 module Float = struct
   type t = float
 
-<<<<<<< HEAD
-  let equal (a : float) (b : float) = Poly.compare a b = 0
-=======
   let equal (a : float) (b : float) =
     Int64.equal (Int64.bits_of_float a) (Int64.bits_of_float b)
->>>>>>> c97f2543
 
   (* Re-defined here to stay compatible with OCaml 4.02 *)
   external classify_float : float -> fpclass = "caml_classify_float"
@@ -393,8 +349,6 @@
 module Char = struct
   include Char
 
-<<<<<<< HEAD
-=======
   external ( < ) : char -> char -> bool = "%lessthan"
 
   external ( <= ) : char -> char -> bool = "%lessequal"
@@ -411,7 +365,6 @@
 
   external equal : char -> char -> bool = "%equal"
 
->>>>>>> c97f2543
   let is_alpha = function
     | 'a' .. 'z' | 'A' .. 'Z' -> true
     | _ -> false
@@ -438,27 +391,12 @@
 end
 
 module String = struct
-<<<<<<< HEAD
-  let equal (a : string) (b : string) = a = b [@@ocaml.warning "-32"]
-
   include StringLabels
 
-
-  let rec list_car ch = match ch with
-    | "" -> []
-    | ch -> (String.get ch 0 ) :: (list_car (String.sub ch 1 ( (String.length ch)-1) ) )  ;;
-
-
   let equal (a : string) (b : string) = Poly.(a = b)
 
-=======
-  include StringLabels
-
-  let equal (a : string) (b : string) = Poly.(a = b)
-
   let hash (a : string) = Hashtbl.hash a
 
->>>>>>> c97f2543
   let is_empty = function
     | "" -> true
     | _ -> false
@@ -479,8 +417,6 @@
       in
       loop 0
 
-<<<<<<< HEAD
-=======
   let drop_prefix ~prefix s =
     let plen = String.length prefix in
     if plen > String.length s
@@ -493,7 +429,6 @@
         Some (String.sub s plen (String.length s - plen))
       with Exit -> None
 
->>>>>>> c97f2543
   let for_all =
     let rec loop s ~f ~last i =
       if i > last
@@ -524,13 +459,8 @@
     let len = String.length p in
     let rec split beg cur =
       if cur >= len
-<<<<<<< HEAD
-      then if cur - beg > 0 then [String.sub p beg (cur - beg)] else []
-      else if p.[cur] = sep
-=======
       then if cur - beg > 0 then [ String.sub p beg (cur - beg) ] else []
       else if Char.equal p.[cur] sep
->>>>>>> c97f2543
       then String.sub p beg (cur - beg) :: split (cur + 1) (cur + 1)
       else split beg (cur + 1)
     in
@@ -548,11 +478,7 @@
       else
         let s_max = String.length s - 1 in
         if s_max < 0
-<<<<<<< HEAD
-        then [""]
-=======
         then [ "" ]
->>>>>>> c97f2543
         else
           let acc = ref [] in
           let sub_start = ref 0 in
@@ -569,23 +495,15 @@
              that no separator can be found we exit the loop and make a
              substring from [sub_start] until the end of the string. *)
           while !i + sep_max <= s_max do
-<<<<<<< HEAD
-            if String.unsafe_get s !i <> String.unsafe_get sep 0
-=======
             if not (Char.equal (String.unsafe_get s !i) (String.unsafe_get sep 0))
->>>>>>> c97f2543
             then incr i
             else (
               (* Check remaining [sep] chars match, access to unsafe s (!i + !k) is
                    guaranteed by loop invariant. *)
               k := 1;
               while
-<<<<<<< HEAD
-                !k <= sep_max && String.unsafe_get s (!i + !k) = String.unsafe_get sep !k
-=======
                 !k <= sep_max
                 && Char.equal (String.unsafe_get s (!i + !k)) (String.unsafe_get sep !k)
->>>>>>> c97f2543
               do
                 incr k
               done;
@@ -612,9 +530,7 @@
   let lsplit2 line ~on:delim =
     try
       let pos = index line delim in
-<<<<<<< HEAD
-      Some
-        (sub line ~pos:0 ~len:pos, sub line ~pos:(pos + 1) ~len:(length line - pos - 1))
+      Some (sub line ~pos:0 ~len:pos, sub line ~pos:(pos + 1) ~len:(length line - pos - 1))
     with Not_found -> None
 
   let capitalize_ascii s = apply1 Char.uppercase_ascii s
@@ -668,27 +584,16 @@
   let from_char_list (lst: char list) =
     let arr = Array.of_list lst in
     String.init (Array.length arr) (Array.get arr)
-=======
-      Some (sub line ~pos:0 ~len:pos, sub line ~pos:(pos + 1) ~len:(length line - pos - 1))
-    with Not_found -> None
-
-  let capitalize_ascii s = apply1 Char.uppercase_ascii s
-
-  let uncapitalize_ascii s = apply1 Char.lowercase_ascii s
->>>>>>> c97f2543
 end
 
 module Int = struct
   type t = int
 
   let compare (x : int) y = compare x y
-<<<<<<< HEAD
-=======
 
   let equal (x : t) y = x = y
 
   let hash (x : t) = Hashtbl.hash x
->>>>>>> c97f2543
 end
 
 module IntSet = Set.Make (Int)
@@ -717,15 +622,6 @@
 
   val next_mem : t -> int -> int
 end = struct
-<<<<<<< HEAD
-  type t = {mutable arr : int array}
-
-  let create () = {arr = Array.make 1 0}
-
-  let size t = Array.length t.arr * int_num_bits
-
-  let mem {arr} i =
-=======
   type t = { mutable arr : int array }
 
   let create () = { arr = Array.make 1 0 }
@@ -734,7 +630,6 @@
 
   let mem t i =
     let arr = t.arr in
->>>>>>> c97f2543
     let idx = i / int_num_bits in
     let off = i mod int_num_bits in
     idx < Array.length arr && Array.unsafe_get arr idx land (1 lsl off) <> 0
@@ -793,7 +688,46 @@
       r := f i (Array.unsafe_get a i) !r
     done;
     !r
-<<<<<<< HEAD
+
+  let equal eq a b =
+    let len_a = Array.length a in
+    if len_a <> Array.length b
+    then false
+    else
+      let i = ref 0 in
+      while !i < len_a && eq a.(!i) b.(!i) do
+        incr i
+      done;
+      !i = len_a
+end
+
+module Filename = struct
+  include Filename
+
+  let temp_file_name =
+    (* Inlined unavailable Filename.temp_file_name. Filename.temp_file gives
+       us incorrect permissions. https://github.com/ocsigen/js_of_ocaml/issues/182 *)
+    let prng = lazy (Random.State.make_self_init ()) in
+    fun ~temp_dir prefix suffix ->
+      let rnd = Random.State.bits (Lazy.force prng) land 0xFFFFFF in
+      Filename.concat temp_dir (Printf.sprintf "%s%06x%s" prefix rnd suffix)
+
+  let gen_file file f =
+    let f_tmp =
+      temp_file_name ~temp_dir:(Filename.dirname file) (Filename.basename file) ".tmp"
+    in
+    try
+      let ch = open_out_bin f_tmp in
+      (try f ch
+       with e ->
+         close_out ch;
+         raise e);
+      close_out ch;
+      (try Sys.remove file with Sys_error _ -> ());
+      Sys.rename f_tmp file
+    with exc ->
+      Sys.remove f_tmp;
+      raise exc
 end
 
 type ('left, 'right) either =
@@ -816,47 +750,4 @@
       then ""
       else String.sub s ~pos:(index_of + 1) ~len:(len - index_of - 1)
     in
-    escape ~prepend:next_prepend remaining search replace
-=======
-
-  let equal eq a b =
-    let len_a = Array.length a in
-    if len_a <> Array.length b
-    then false
-    else
-      let i = ref 0 in
-      while !i < len_a && eq a.(!i) b.(!i) do
-        incr i
-      done;
-      !i = len_a
-end
-
-module Filename = struct
-  include Filename
-
-  let temp_file_name =
-    (* Inlined unavailable Filename.temp_file_name. Filename.temp_file gives
-       us incorrect permissions. https://github.com/ocsigen/js_of_ocaml/issues/182 *)
-    let prng = lazy (Random.State.make_self_init ()) in
-    fun ~temp_dir prefix suffix ->
-      let rnd = Random.State.bits (Lazy.force prng) land 0xFFFFFF in
-      Filename.concat temp_dir (Printf.sprintf "%s%06x%s" prefix rnd suffix)
-
-  let gen_file file f =
-    let f_tmp =
-      temp_file_name ~temp_dir:(Filename.dirname file) (Filename.basename file) ".tmp"
-    in
-    try
-      let ch = open_out_bin f_tmp in
-      (try f ch
-       with e ->
-         close_out ch;
-         raise e);
-      close_out ch;
-      (try Sys.remove file with Sys_error _ -> ());
-      Sys.rename f_tmp file
-    with exc ->
-      Sys.remove f_tmp;
-      raise exc
-end
->>>>>>> c97f2543
+    escape ~prepend:next_prepend remaining search replace