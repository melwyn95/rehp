(* Js_of_ocaml compiler
 * http://www.ocsigen.org/js_of_ocaml/
 * Copyright (C) 2013 Hugo Heuzard
 *
 * This program is free software; you can redistribute it and/or modify
 * it under the terms of the GNU Lesser General Public License as published by
 * the Free Software Foundation, with linking exception;
 * either version 2.1 of the License, or (at your option) any later version.
 *
 * This program is distributed in the hope that it will be useful,
 * but WITHOUT ANY WARRANTY; without even the implied warranty of
 * MERCHANTABILITY or FITNESS FOR A PARTICULAR PURPOSE.  See the
 * GNU Lesser General Public License for more details.
 *
 * You should have received a copy of the GNU Lesser General Public License
 * along with this program; if not, write to the Free Software
 * Foundation, Inc., 59 Temple Place - Suite 330, Boston, MA 02111-1307, USA.
 *)

open! Stdlib
open Javascript

class type mapper =
  object
<<<<<<< HEAD
    method expression : expression -> expression

    method expression_o : expression option -> expression option

    method switch_case : expression -> expression

    method initialiser : expression * Loc.t -> expression * Loc.t

    method initialiser_o : (expression * Loc.t) option -> (expression * Loc.t) option

    method variable_declaration : variable_declaration -> variable_declaration

    method statement : statement -> statement

    method statement_o : (statement * Loc.t) option -> (statement * Loc.t) option

    method statements : statement_list -> statement_list

    method source : source_element -> source_element

    method sources : source_elements -> source_elements

    method ident : Id.t -> Id.t

    method program : program -> program
=======
    method expression : Javascript.expression -> Javascript.expression

    method expression_o : Javascript.expression option -> Javascript.expression option

    method switch_case : Javascript.expression -> Javascript.expression

    method initialiser :
         Javascript.expression * Javascript.location
      -> Javascript.expression * Javascript.location

    method initialiser_o :
         (Javascript.expression * Javascript.location) option
      -> (Javascript.expression * Javascript.location) option

    method variable_declaration :
      Javascript.variable_declaration -> Javascript.variable_declaration

    method statement : Javascript.statement -> Javascript.statement

    method statement_o :
         (Javascript.statement * Javascript.location) option
      -> (Javascript.statement * Javascript.location) option

    method statements : Javascript.statement_list -> Javascript.statement_list

    method source : Javascript.source_element -> Javascript.source_element

    method sources : Javascript.source_elements -> Javascript.source_elements

    method ident : Javascript.ident -> Javascript.ident

    method program : Javascript.program -> Javascript.program
>>>>>>> c97f2543
  end

(* generic js ast walk/map *)
class map : mapper =
  object (m)
    method ident i = i

    method statements l = List.map l ~f:(fun (s, pc) -> m#statement s, pc)

    method variable_declaration (id, eo) = m#ident id, m#initialiser_o eo

    method statement s =
      match s with
      | Block b -> Block (m#statements b)
<<<<<<< HEAD
      | Raw_statement (p, r, s) -> Raw_statement (p, r, s)
      | Variable_statement l ->
          Variable_statement
            (List.map l ~f:(fun (id, eo) -> m#ident id, m#initialiser_o eo))
=======
      | Variable_statement l -> Variable_statement (List.map l ~f:m#variable_declaration)
>>>>>>> c97f2543
      | Empty_statement -> Empty_statement
      | Debugger_statement -> Debugger_statement
      | Expression_statement e -> Expression_statement (m#expression e)
      | If_statement (e, (s, loc), sopt) ->
          If_statement (m#expression e, (m#statement s, loc), m#statement_o sopt)
      | Do_while_statement ((s, loc), e) ->
          Do_while_statement ((m#statement s, loc), m#expression e)
      | While_statement (e, (s, loc)) ->
          While_statement (m#expression e, (m#statement s, loc))
      | For_statement (e1, e2, e3, (s, loc)) ->
          let e1 =
            match e1 with
            | Left o -> Left (m#expression_o o)
            | Right l ->
                Right (List.map l ~f:(fun (id, eo) -> m#ident id, m#initialiser_o eo))
          in
          For_statement (e1, m#expression_o e2, m#expression_o e3, (m#statement s, loc))
      | ForIn_statement (e1, e2, (s, loc)) ->
          let e1 =
            match e1 with
            | Left e -> Left (m#expression e)
            | Right (id, e) -> Right (m#ident id, m#initialiser_o e)
          in
          ForIn_statement (e1, m#expression e2, (m#statement s, loc))
      | Continue_statement s -> Continue_statement s
      | Break_statement s -> Break_statement s
      | Return_statement e -> Return_statement (m#expression_o e)
      | Labelled_statement (l, (s, loc)) -> Labelled_statement (l, (m#statement s, loc))
      | Throw_statement e -> Throw_statement (m#expression e)
      | Switch_statement (e, l, def, l') ->
          Switch_statement
            ( m#expression e
            , List.map l ~f:(fun (e, s) -> m#switch_case e, m#statements s)
            , (match def with
              | None -> None
              | Some l -> Some (m#statements l))
            , List.map l' ~f:(fun (e, s) -> m#switch_case e, m#statements s) )
      | Try_statement (b, catch, final) ->
          Try_statement
            ( m#statements b
            , (match catch with
              | None -> None
              | Some (id, b) -> Some (m#ident id, m#statements b))
            , match final with
              | None -> None
              | Some s -> Some (m#statements s) )

    method statement_o x =
      match x with
      | None -> None
      | Some (s, loc) -> Some (m#statement s, loc)

    method switch_case e = m#expression e

    method expression x =
      match x with
<<<<<<< HEAD
      | ERaw (segments) ->
          let raw_mapper = (function
          | RawText s -> RawText s
          | RawSubstitution e -> RawSubstitution (m#expression e))
          in
          ERaw (List.map segments ~f:raw_mapper)
=======
>>>>>>> c97f2543
      | ESeq (e1, e2) -> ESeq (m#expression e1, m#expression e2)
      | ECond (e1, e2, e3) -> ECond (m#expression e1, m#expression e2, m#expression e3)
      | EBin (b, e1, e2) -> EBin (b, m#expression e1, m#expression e2)
      | EUn (b, e1) -> EUn (b, m#expression e1)
<<<<<<< HEAD
      | ECall (e1, e2, loc) -> ECall (m#expression e1, List.map e2 ~f:m#expression, loc)
      | EAccess (e1, e2) -> EAccess (m#expression e1, m#expression e2)
      | EDot (e1, id) -> EDot (m#expression e1, id)
      | ENew (e1, Some args) ->
          ENew (m#expression e1, Some (List.map args ~f:m#expression))
=======
      | ECall (e1, e2, loc) ->
          ECall
            ( m#expression e1
            , List.map e2 ~f:(fun (e, spread) -> m#expression e, spread)
            , loc )
      | EAccess (e1, e2) -> EAccess (m#expression e1, m#expression e2)
      | EDot (e1, id) -> EDot (m#expression e1, id)
      | ENew (e1, Some args) ->
          ENew
            ( m#expression e1
            , Some (List.map args ~f:(fun (e, spread) -> m#expression e, spread)) )
>>>>>>> c97f2543
      | ENew (e1, None) -> ENew (m#expression e1, None)
      | EVar v -> EVar (m#ident v)
      | EFun (idopt, params, body, nid) ->
          let idopt =
            match idopt with
            | None -> None
            | Some i -> Some (m#ident i)
          in
          EFun (idopt, List.map params ~f:m#ident, m#sources body, nid)
      | EArr l -> EArr (List.map l ~f:(fun x -> m#expression_o x))
      | EObj l -> EObj (List.map l ~f:(fun (i, e) -> i, m#expression e))
      | (EStr _ as x)
<<<<<<< HEAD
       |(EBool _ as x)
       |(ENum _ as x)
       |(EQuote _ as x)
       |(ERegexp _ as x) ->
=======
      | (EBool _ as x)
      | (ENum _ as x)
      | (EQuote _ as x)
      | (ERegexp _ as x) ->
>>>>>>> c97f2543
          x

    method expression_o x =
      match x with
      | None -> None
      | Some s -> Some (m#expression s)

    method initialiser (e, pc) = m#expression e, pc

    method initialiser_o x =
      match x with
      | None -> None
      | Some i -> Some (m#initialiser i)

<<<<<<< HEAD
    (* TODO: The free vars should also be mapped over. But if you wait to add
     them until the end, that isn't required. *)
=======
>>>>>>> c97f2543
    method source x =
      match x with
      | Statement s -> Statement (m#statement s)
      | Function_declaration (id, params, body, nid) ->
          Function_declaration
            (m#ident id, List.map params ~f:m#ident, m#sources body, nid)

    method sources x = List.map x ~f:(fun (s, loc) -> m#source s, loc)

    method program x = m#sources x
  end

(* var substitution *)
class subst sub =
  object
    inherit map

    method ident x = sub x
  end

class map_for_share_constant =
  object (m)
    inherit map as super

    method expression e =
      match e with
      (* JavaScript engines recognize the pattern
<<<<<<< HEAD
       'typeof x==="number"'; if the string is shared,
       less efficient code is generated. *)
=======
         'typeof x==="number"'; if the string is shared,
         less efficient code is generated. *)
>>>>>>> c97f2543
      | EBin (op, EUn (Typeof, e1), (EStr _ as e2)) ->
          EBin (op, EUn (Typeof, super#expression e1), e2)
      | EBin (op, (EStr _ as e1), EUn (Typeof, e2)) ->
          EBin (op, EUn (Typeof, e1), super#expression e2)
      (* Some js bundler get confused when the argument
<<<<<<< HEAD
       of 'require' is not a litteral *)
      | ECall (EVar (S {var = None; name = "require"; _}), [EStr _], _) -> e
=======
         of 'require' is not a literal *)
      | ECall (EVar (S { var = None; name = "require"; _ }), [ (EStr _, `Not_spread) ], _)
        ->
          e
>>>>>>> c97f2543
      | _ -> super#expression e

    (* do not replace constant in switch case *)
    method switch_case e =
      match e with
      | ENum _ | EStr _ -> e
      | _ -> m#expression e

    method sources l =
      match l with
      | [] -> []
      | ((Statement (Expression_statement (EStr _)), _) as prolog) :: rest ->
<<<<<<< HEAD
          prolog :: List.map_tc rest ~f:(fun (x, loc) -> m#source x, loc)
      | rest -> List.map_tc rest ~f:(fun (x, loc) -> m#source x, loc)
=======
          prolog :: List.map rest ~f:(fun (x, loc) -> m#source x, loc)
      | rest -> List.map rest ~f:(fun (x, loc) -> m#source x, loc)
>>>>>>> c97f2543
  end

class replace_expr f =
  object
    inherit map_for_share_constant as super

    method expression e = try EVar (f e) with Not_found -> super#expression e
  end

(* this optimisation should be done at the lowest common scope *)
class share_constant =
  object
    inherit map_for_share_constant as super

    val count = Hashtbl.create 17

    method expression e =
      let e =
        match e with
        | EStr (s, `Utf8) when (not (String.has_backslash s)) && String.is_ascii s ->
            let e = EStr (s, `Bytes) in
            let n = try Hashtbl.find count e with Not_found -> 0 in
            Hashtbl.replace count e (n + 1);
            e
        | EStr (_, _) | ENum _ ->
            let n = try Hashtbl.find count e with Not_found -> 0 in
            Hashtbl.replace count e (n + 1);
            e
        | _ -> e
      in
      super#expression e

    method program p =
      let p = super#program p in
      let all = Hashtbl.create 17 in
      Hashtbl.iter
        (fun x n ->
          let shareit =
            match x with
            | EStr (s, _) when n > 1 ->
                if String.length s < 20
                then Some ("str_" ^ s)
                else Some ("str_" ^ String.sub s ~pos:0 ~len:16 ^ "_abr")
<<<<<<< HEAD
            | ENum f when n > 1 ->
                let s = Javascript.string_of_number f in
=======
            | ENum s when n > 1 ->
                let s = Javascript.Num.to_string s in
>>>>>>> c97f2543
                let l = String.length s in
                if l > 2 then Some ("num_" ^ s) else None
            | _ -> None
          in
          match shareit with
          | Some name ->
              let v = Code.Var.fresh_n name in
<<<<<<< HEAD
              Hashtbl.add all x (Id.V v)
=======
              Hashtbl.add all x (V v)
>>>>>>> c97f2543
          | _ -> ())
        count;
      if Hashtbl.length all = 0
      then p
      else
        let f = Hashtbl.find all in
        let p = (new replace_expr f)#program p in
<<<<<<< HEAD
        let all = Hashtbl.fold (fun e v acc -> (v, Some (e, Loc.N)) :: acc) all [] in
=======
        let all = Hashtbl.fold (fun e v acc -> (v, Some (e, N)) :: acc) all [] in
>>>>>>> c97f2543
        (Statement (Variable_statement all), N) :: p
  end

module S = Code.Var.Set

type t =
  { use_name : StringSet.t
  ; def_name : StringSet.t
  ; def : S.t
  ; use : S.t
<<<<<<< HEAD
  ; count : int Id.IdentMap.t }
=======
  ; count : int Javascript.IdentMap.t
  }
>>>>>>> c97f2543

let empty =
  { def = S.empty
  ; use = S.empty
  ; use_name = StringSet.empty
  ; def_name = StringSet.empty
<<<<<<< HEAD
  ; count = Id.IdentMap.empty }
=======
  ; count = Javascript.IdentMap.empty
  }
>>>>>>> c97f2543

(* def/used/free variable *)

class type freevar =
  object ('a)
    inherit mapper

    method merge_info : 'a -> unit
<<<<<<< HEAD

    method block : ?catch:bool -> Id.t list -> unit

    method def_var : Id.t -> unit

    method use_var : Id.t -> unit
=======

    method block : ?catch:bool -> Javascript.ident list -> unit

    method def_var : Javascript.ident -> unit

    method use_var : Javascript.ident -> unit
>>>>>>> c97f2543

    method state : t

    method get_free_name : StringSet.t

    method get_free : Code.Var.Set.t

    method get_def_name : StringSet.t

    method get_def : Code.Var.Set.t

    method get_use_name : StringSet.t

    method get_use : Code.Var.Set.t
  end

(* In order for function free variables to be accurate, this traversal
 * operation has to be done after all the other transformations so captured
 * names aren't modified, and so dead code removal is taken into account. *)

class free =
  object (m : 'test)
    inherit map as super

    val level : int = 0

    val mutable state_ : t = empty

    method state = state_

    method get_free = S.diff m#state.use m#state.def

    method get_def = m#state.def

    method get_free_name = StringSet.diff m#state.use_name m#state.def_name

    method get_def_name = m#state.def_name

    method get_use_name = m#state.use_name

    method get_use = m#state.use

    method merge_info from =
      let free_name = from#get_free_name in
      let free = from#get_free in
      let count =
<<<<<<< HEAD
        Id.IdentMap.fold
          (fun v k acc ->
            let n = try Id.IdentMap.find v acc with Not_found -> 0 in
            Id.IdentMap.add v (k + n) acc)
=======
        IdentMap.fold
          (fun v k acc ->
            let n = try IdentMap.find v acc with Not_found -> 0 in
            IdentMap.add v (k + n) acc)
>>>>>>> c97f2543
          from#state.count
          m#state.count
      in
      state_ <-
        { state_ with
          use_name = StringSet.union state_.use_name free_name
        ; use = S.union state_.use free
<<<<<<< HEAD
        ; count }

    method use_var x =
      let n = try Id.IdentMap.find x state_.count with Not_found -> 0 in
      let count = Id.IdentMap.add x (succ n) state_.count in
      match x with
      | S {name; _} ->
          state_ <- {state_ with use_name = StringSet.add name state_.use_name; count}
      | V v -> state_ <- {state_ with use = S.add v state_.use; count}

    method def_var x =
      let n = try Id.IdentMap.find x state_.count with Not_found -> 0 in
      let count = Id.IdentMap.add x (succ n) state_.count in
      match x with
      | S {name; _} ->
          state_ <- {state_ with def_name = StringSet.add name state_.def_name; count}
      | V v -> state_ <- {state_ with def = S.add v state_.def; count}
=======
        ; count
        }

    method use_var x =
      let n = try IdentMap.find x state_.count with Not_found -> 0 in
      let count = IdentMap.add x (succ n) state_.count in
      match x with
      | S { name; _ } ->
          state_ <- { state_ with use_name = StringSet.add name state_.use_name; count }
      | V v -> state_ <- { state_ with use = S.add v state_.use; count }

    method def_var x =
      let n = try IdentMap.find x state_.count with Not_found -> 0 in
      let count = IdentMap.add x (succ n) state_.count in
      match x with
      | S { name; _ } ->
          state_ <- { state_ with def_name = StringSet.add name state_.def_name; count }
      | V v -> state_ <- { state_ with def = S.add v state_.def; count }
>>>>>>> c97f2543

    method expression x =
      match x with
      | EVar v ->
          m#use_var v;
          x
      | EFun (ident, params, body, nid) ->
          let tbody = ({<state_ = empty; level = succ level>} :> 'test) in
          let () = List.iter params ~f:tbody#def_var in
          let body = tbody#sources body in
          let ident =
            match ident with
            | Some (V v) when not (S.mem v tbody#state.use) -> None
<<<<<<< HEAD
            | Some (S {name; _}) when not (StringSet.mem name tbody#state.use_name) ->
=======
            | Some (S { name; _ }) when not (StringSet.mem name tbody#state.use_name) ->
>>>>>>> c97f2543
                None
            | Some id ->
                tbody#def_var id;
                ident
            | None -> None
          in
<<<<<<< HEAD
          (* Seems like a hacky way to abuse the block method to track free vars? *)
          tbody#block params;
          m#merge_info tbody;
          (* let free_names = m#get_free_name in *)
          (* let free_vars = m#get_free in *)
          EFun (ident, params, body, nid)
      | _ -> super#expression x

    method source x =
      match x with
      | Function_declaration (id, params, body, nid) ->
          let tbody = {<state_ = empty; level = succ level>} in
          let () = List.iter params ~f:tbody#def_var in
          let body = tbody#sources body in
          tbody#block params;
          m#def_var id;
          m#merge_info tbody;
          (* let free_names = m#get_free_name in *)
          (* let free_vars = m#get_free in *)
          Function_declaration (id, params, body, nid)
      | Statement _ -> super#source x

    method block ?catch:_ _ = ()

    method statement x =
      match x with
      | Variable_statement l ->
          let l =
            List.map l ~f:(fun (id, eopt) ->
                m#def_var id;
                match eopt with
                | None -> id, None
                | Some (e, pc) ->
                    let e = m#expression e in
                    id, Some (e, pc))
          in
          Variable_statement l
      | For_statement (Right l, e2, e3, (s, loc)) ->
          let l =
            List.map l ~f:(fun (id, eopt) ->
                m#def_var id;
                match eopt with
                | None -> id, None
                | Some (e, pc) ->
                    let e = m#expression e in
                    id, Some (e, pc))
          in
          For_statement
            (Right l, m#expression_o e2, m#expression_o e3, (m#statement s, loc))
      | ForIn_statement (Right (id, eopt), e2, (s, loc)) ->
          m#def_var id;
          let r =
            match eopt with
            | None -> id, None
            | Some (e, pc) ->
                let e = m#expression e in
                id, Some (e, pc)
          in
          ForIn_statement (Right r, m#expression e2, (m#statement s, loc))
      | Try_statement (b, w, f) ->
          let b = m#statements b in
          let tbody = {<state_ = empty; level>} in
          let w =
            match w with
            | None -> None
            | Some (id, block) ->
                let block = tbody#statements block in
                let () = tbody#def_var id in
                tbody#block ~catch:true [id];
                (* special merge here *)
                (* we need to propagate both def and use .. *)
                (* .. except 'id' because its scope is limitied to 'block' *)
                let clean set sets =
                  match id with
                  | S {name; _} -> set, StringSet.remove name sets
                  | V i -> S.remove i set, sets
                in
                let def, def_name = clean tbody#state.def tbody#state.def_name in
                let use, use_name = clean tbody#state.use tbody#state.use_name in
                let count =
                  Id.IdentMap.fold
                    (fun v k acc ->
                      let n = try Id.IdentMap.find v acc with Not_found -> 0 in
                      Id.IdentMap.add v (k + n) acc)
                    tbody#state.count
                    m#state.count
                in
                state_ <-
                  { use = S.union state_.use use
                  ; use_name = StringSet.union state_.use_name use_name
                  ; def = S.union state_.def def
                  ; def_name = StringSet.union state_.def_name def_name
                  ; count };
                Some (id, block)
          in
          let f =
            match f with
            | None -> None
            | Some block -> Some (m#statements block)
          in
          Try_statement (b, w, f)
      | _ -> super#statement x
  end

class rename_variable keeps =
  object
    inherit free as super

    val mutable sub_ = new subst (fun x -> x)

=======
          tbody#block params;
          m#merge_info tbody;
          EFun (ident, params, body, nid)
      | _ -> super#expression x

    method source x =
      match x with
      | Function_declaration (id, params, body, nid) ->
          let tbody = {<state_ = empty; level = succ level>} in
          let () = List.iter params ~f:tbody#def_var in
          let body = tbody#sources body in
          tbody#block params;
          m#def_var id;
          m#merge_info tbody;
          Function_declaration (id, params, body, nid)
      | Statement _ -> super#source x

    method block ?catch:_ _ = ()

    method statement x =
      match x with
      | Variable_statement l ->
          let l =
            List.map l ~f:(fun (id, eopt) ->
                m#def_var id;
                match eopt with
                | None -> id, None
                | Some (e, pc) ->
                    let e = m#expression e in
                    id, Some (e, pc))
          in
          Variable_statement l
      | For_statement (Right l, e2, e3, (s, loc)) ->
          let l =
            List.map l ~f:(fun (id, eopt) ->
                m#def_var id;
                match eopt with
                | None -> id, None
                | Some (e, pc) ->
                    let e = m#expression e in
                    id, Some (e, pc))
          in
          For_statement
            (Right l, m#expression_o e2, m#expression_o e3, (m#statement s, loc))
      | ForIn_statement (Right (id, eopt), e2, (s, loc)) ->
          m#def_var id;
          let r =
            match eopt with
            | None -> id, None
            | Some (e, pc) ->
                let e = m#expression e in
                id, Some (e, pc)
          in
          ForIn_statement (Right r, m#expression e2, (m#statement s, loc))
      | Try_statement (b, w, f) ->
          let b = m#statements b in
          let same_level = level in
          let tbody = {<state_ = empty; level = same_level>} in
          let w =
            match w with
            | None -> None
            | Some (id, block) ->
                let block = tbody#statements block in
                let () = tbody#def_var id in
                tbody#block ~catch:true [ id ];
                (* special merge here *)
                (* we need to propagate both def and use .. *)
                (* .. except 'id' because its scope is limited to 'block' *)
                let clean set sets =
                  match id with
                  | S { name; _ } -> set, StringSet.remove name sets
                  | V i -> S.remove i set, sets
                in
                let def, def_name = clean tbody#state.def tbody#state.def_name in
                let use, use_name = clean tbody#state.use tbody#state.use_name in
                let count =
                  IdentMap.fold
                    (fun v k acc ->
                      let n = try IdentMap.find v acc with Not_found -> 0 in
                      IdentMap.add v (k + n) acc)
                    tbody#state.count
                    m#state.count
                in
                state_ <-
                  { use = S.union state_.use use
                  ; use_name = StringSet.union state_.use_name use_name
                  ; def = S.union state_.def def
                  ; def_name = StringSet.union state_.def_name def_name
                  ; count
                  };
                Some (id, block)
          in
          let f =
            match f with
            | None -> None
            | Some block -> Some (m#statements block)
          in
          Try_statement (b, w, f)
      | _ -> super#statement x
  end

class rename_variable keeps =
  object
    inherit free as super

    val mutable sub_ = new subst (fun x -> x)

>>>>>>> c97f2543
    method merge_info from =
      super#merge_info from;
      let h = Hashtbl.create 17 in
      let _ =
        StringSet.iter
          (fun name ->
            if StringSet.mem name keeps
            then ()
            else
              let v = Code.Var.fresh_n name in
              Hashtbl.add h name v)
          from#state.def_name
      in
      let f = function
<<<<<<< HEAD
        | Id.S {name; _} when Hashtbl.mem h name -> Id.V (Hashtbl.find h name)
=======
        | S { name; _ } when Hashtbl.mem h name -> V (Hashtbl.find h name)
>>>>>>> c97f2543
        | s -> s
      in
      sub_ <- new subst f

    (* method block params *)
    method expression x =
      let x = super#expression x in
      match x with
      | EFun _ -> sub_#expression x
      | _ -> x

    method statement x =
      let x = super#statement x in
      match x with
      | Try_statement (b, w, f) ->
          let w =
            match w with
<<<<<<< HEAD
            | Some (S {name; _}, block) ->
                let v = Code.Var.fresh_n name in
                let sub = function
                  | Id.S {name = name'; _} when name' = name -> Id.V v
                  | x -> x
                in
                let s = new subst sub in
                Some (Id.V v, s#statements block)
=======
            | Some (S { name; _ }, block) ->
                let v = Code.Var.fresh_n name in
                let sub = function
                  | S { name = name'; _ } when String.equal name' name -> V v
                  | x -> x
                in
                let s = new subst sub in
                Some (V v, s#statements block)
>>>>>>> c97f2543
            | x -> x
          in
          Try_statement (b, w, f)
      | _ -> x

    method source x =
      let x = super#source x in
      match x with
      | Function_declaration (id, params, body, nid) ->
          Function_declaration (id, List.map params ~f:sub_#ident, sub_#sources body, nid)
      | Statement _ -> x
  end

class compact_vardecl =
  object (m)
    inherit free as super

<<<<<<< HEAD
    val mutable exc_ = Id.IdentSet.empty

    val mutable insert_ = Id.IdentSet.empty
=======
    val mutable exc_ = IdentSet.empty

    val mutable insert_ = IdentSet.empty
>>>>>>> c97f2543

    method exc = exc_

    method private translate l =
      List.filter_map l ~f:(fun (id, eopt) ->
          match eopt with
          | None -> None
          | Some (e, _) -> Some (EBin (Eq, EVar id, e)))

    method private translate_st l =
      let l = m#translate l in
      match l with
      | [] -> Empty_statement
      | x :: l ->
          Expression_statement (List.fold_left l ~init:x ~f:(fun acc e -> ESeq (acc, e)))

    method private translate_ex l =
      let l = m#translate l in
      match l with
      | [] -> None
      | x :: l -> Some (List.fold_left l ~init:x ~f:(fun acc e -> ESeq (acc, e)))

    method private except e = exc_ <- Id.IdentSet.add e exc_

    method statement s =
      let s = super#statement s in
      match s with
      | Variable_statement l -> m#translate_st l
      | For_statement (Right l, e2, e3, s) ->
          For_statement (Left (m#translate_ex l), e2, e3, s)
      | ForIn_statement (Right (id, op), e2, s) ->
          (match op with
          | Some _ -> assert false
          | None -> ());
          ForIn_statement (Left (EVar id), e2, s)
      | Try_statement (b, w, f) ->
          (match w with
          | None -> ()
          | Some (id, _) -> m#except id);
          Try_statement (b, w, f)
      | s -> s

    method block ?(catch = false) params =
      ignore catch;
      List.iter params ~f:m#except;
      super#block params

    method merge_info from =
      super#merge_info from;
      let all =
<<<<<<< HEAD
        S.fold (fun e acc -> Id.IdentSet.add (V e) acc) from#state.def Id.IdentSet.empty
      in
      let all =
        StringSet.fold
          (fun e acc -> Id.IdentSet.add (Id.ident e) acc)
          from#state.def_name
          all
      in
      insert_ <- Id.IdentSet.diff all from#exc
=======
        S.fold (fun e acc -> IdentSet.add (V e) acc) from#state.def IdentSet.empty
      in
      let all =
        StringSet.fold (fun e acc -> IdentSet.add (ident e) acc) from#state.def_name all
      in
      insert_ <- IdentSet.diff all from#exc
>>>>>>> c97f2543

    method private split x =
      let rec loop = function
        | ESeq (e1, e2) -> loop e1 @ loop e2
<<<<<<< HEAD
        | e -> [e]
=======
        | e -> [ e ]
>>>>>>> c97f2543
      in
      loop x

    method private pack all sources =
      let may_flush rem vars s instr =
<<<<<<< HEAD
        if vars = []
        then rem, [], s :: instr
        else
          rem, [], s :: (Statement (Variable_statement (List.rev vars)), Loc.N) :: instr
=======
        if List.is_empty vars
        then rem, [], s :: instr
        else rem, [], s :: (Statement (Variable_statement (List.rev vars)), N) :: instr
>>>>>>> c97f2543
      in
      let rem, vars, instr =
        List.fold_left sources ~init:(all, [], []) ~f:(fun (rem, vars, instr) (s, loc) ->
            match s with
            | Statement (Expression_statement e) ->
                let l = m#split e in
                List.fold_left l ~init:(rem, vars, instr) ~f:(fun (rem, vars, instr) e ->
                    match e with
<<<<<<< HEAD
                    | EBin (Eq, EVar id, exp) when Id.IdentSet.mem id rem ->
                        Id.IdentSet.remove id rem, (id, Some (exp, Loc.N)) :: vars, instr
                    | x ->
                        may_flush
                          rem
                          vars
                          (Statement (Expression_statement x), Loc.N)
                          instr)
=======
                    | EBin (Eq, EVar id, exp) when IdentSet.mem id rem ->
                        IdentSet.remove id rem, (id, Some (exp, N)) :: vars, instr
                    | x ->
                        may_flush rem vars (Statement (Expression_statement x), N) instr)
>>>>>>> c97f2543
            | Statement _ as s -> may_flush rem vars (s, loc) instr
            | Function_declaration _ as x -> rem, vars, (x, loc) :: instr)
      in
      let instr =
        match vars with
        | [] -> List.rev instr
        | d ->
            let d = Statement (Variable_statement (List.rev d)) in
<<<<<<< HEAD
            List.rev ((d, Loc.N) :: instr)
      in
      let l = Id.IdentSet.fold (fun x acc -> (x, None) :: acc) rem [] in
=======
            List.rev ((d, N) :: instr)
      in
      let l = IdentSet.fold (fun x acc -> (x, None) :: acc) rem [] in
>>>>>>> c97f2543
      match l, instr with
      | [], _ -> instr
      | l, (Statement (Variable_statement l'), loc) :: rest ->
          (Statement (Variable_statement (List.rev_append l l')), loc) :: rest
<<<<<<< HEAD
      | l, _ -> (Statement (Variable_statement l), Loc.N) :: instr
=======
      | l, _ -> (Statement (Variable_statement l), N) :: instr
>>>>>>> c97f2543

    method source x =
      let x = super#source x in
      match x with
      | Function_declaration (id, params, body, nid) ->
<<<<<<< HEAD
          let all = Id.IdentSet.diff insert_ exc_ in
=======
          let all = IdentSet.diff insert_ exc_ in
>>>>>>> c97f2543
          let body = m#pack all body in
          m#except id;
          Function_declaration (id, params, body, nid)
      | Statement _ -> x

    method expression x =
      let x = super#expression x in
      match x with
      | EFun (ident, params, body, nid) ->
<<<<<<< HEAD
          let all = Id.IdentSet.diff insert_ exc_ in
=======
          let all = IdentSet.diff insert_ exc_ in
>>>>>>> c97f2543
          let body = m#pack all body in
          (match ident with
          | Some id -> m#except id
          | None -> ());
          EFun (ident, params, body, nid)
      | _ -> x

    method statements l =
      let l = super#statements l in
      let l =
        List.fold_left l ~init:[] ~f:(fun acc (x, loc) ->
            match x with
            | Expression_statement e ->
                let l = m#split e in
                let l =
                  List.fold_left l ~init:acc ~f:(fun acc e ->
<<<<<<< HEAD
                      (Expression_statement e, Loc.N) :: acc)
=======
                      (Expression_statement e, N) :: acc)
>>>>>>> c97f2543
                in
                l
            | _ -> (x, loc) :: acc)
      in
      List.rev l

    method program p =
      let p = super#program p in
      m#merge_info m;
<<<<<<< HEAD
      let all = Id.IdentSet.diff insert_ exc_ in
=======
      let all = IdentSet.diff insert_ exc_ in
>>>>>>> c97f2543
      let body = m#pack all p in
      body
  end

class clean =
  object (m)
    inherit map as super

<<<<<<< HEAD
    (* This "cleaning" doesn't conform to almost every modern Javascript style
     * guide. Most minifiers will perform this as part of compressing, but
     * otherwise is largely considered _less_ readable. *)
    (* method statements l = *)
    (*   let rev_append_st x l = match x with *)
    (*     | (Block b, _) -> List.rev_append b l *)
    (*     | x -> x::l in *)
    (*   let l = super#statements l in *)
    (*   let vars_rev,vars_loc,instr_rev = *)
    (*     List.fold_left (fun (vars_rev,vars_loc,instr_rev) (x, loc) -> *)
    (*       match x with *)
    (*         | Variable_statement l when Option.Optim.compact () -> *)
    (*           let vars_loc = match vars_loc with *)
    (*             | Loc.Pi _ as x -> x *)
    (*             | _           -> loc in *)
    (*           (List.rev_append l vars_rev,vars_loc,instr_rev) *)
    (*         | Empty_statement *)
    (*         | Expression_statement (EVar _) -> vars_rev,vars_loc,instr_rev *)
    (*         | _ when vars_rev = [] -> ([],vars_loc,rev_append_st (x, loc) instr_rev) *)
    (*         | _ -> ([],vars_loc,rev_append_st (x, loc) ((Variable_statement (List.rev vars_rev), vars_loc)::instr_rev)) *)
    (*     ) ([],N,[]) l in *)
    (*   let instr_rev = match vars_rev with *)
    (*     | [] -> instr_rev *)
    (*     | vars_rev -> (Variable_statement (List.rev vars_rev), vars_loc) :: instr_rev *)
    (*   in List.rev instr_rev *)
=======
    method statements l =
      let rev_append_st x l =
        match x with
        | Block b, _ -> List.rev_append b l
        | x -> x :: l
      in
      let l = super#statements l in
      let vars_rev, vars_loc, instr_rev =
        List.fold_left
          l
          ~init:([], N, [])
          ~f:(fun (vars_rev, vars_loc, instr_rev) (x, loc) ->
            match x with
            | Variable_statement l when Config.Flag.compact () ->
                let vars_loc =
                  match vars_loc with
                  | Pi _ as x -> x
                  | _ -> loc
                in
                List.rev_append l vars_rev, vars_loc, instr_rev
            | Empty_statement | Expression_statement (EVar _) ->
                vars_rev, vars_loc, instr_rev
            | _ when List.is_empty vars_rev ->
                [], vars_loc, rev_append_st (x, loc) instr_rev
            | _ ->
                ( []
                , vars_loc
                , rev_append_st
                    (x, loc)
                    ((Variable_statement (List.rev vars_rev), vars_loc) :: instr_rev) ))
      in
      let instr_rev =
        match vars_rev with
        | [] -> instr_rev
        | vars_rev -> (Variable_statement (List.rev vars_rev), vars_loc) :: instr_rev
      in
      List.rev instr_rev

>>>>>>> c97f2543
    method statement s =
      let s = super#statement s in
      let b = function
        | Block [], loc -> Empty_statement, loc
<<<<<<< HEAD
        | Block [x], _ -> x
=======
        | Block [ x ], _ -> x
>>>>>>> c97f2543
        | b -> b
      in
      let bopt = function
        | Some (Block [], _) -> None
<<<<<<< HEAD
        | Some (Block [x], _) -> Some x
=======
        | Some (Block [ x ], _) -> Some x
>>>>>>> c97f2543
        | Some b -> Some b
        | None -> None
      in
      match s with
      | If_statement (if', then', else') -> If_statement (if', b then', bopt else')
      | Do_while_statement (do', while') -> Do_while_statement (b do', while')
      | While_statement (cond, st) -> While_statement (cond, b st)
      | For_statement (p1, p2, p3, st) -> For_statement (p1, p2, p3, b st)
      | ForIn_statement (param, e, st) -> ForIn_statement (param, e, b st)
      | Switch_statement (e, l, Some [], []) -> Switch_statement (e, l, None, [])
      | s -> s

    method sources l =
      let append_st st_rev sources_rev =
        let st = m#statements (List.rev st_rev) in
        let st = List.map st ~f:(fun (s, loc) -> Statement s, loc) in
        List.rev_append st sources_rev
      in
      let st_rev, sources_rev =
        List.fold_left l ~init:([], []) ~f:(fun (st_rev, sources_rev) (x, loc) ->
            match x with
            | Statement s -> (s, loc) :: st_rev, sources_rev
<<<<<<< HEAD
            | Function_declaration _ as x when st_rev = [] ->
=======
            | Function_declaration _ as x when List.is_empty st_rev ->
>>>>>>> c97f2543
                [], (m#source x, loc) :: sources_rev
            | Function_declaration _ as x ->
                [], (m#source x, loc) :: append_st st_rev sources_rev)
      in
      let sources_rev =
        match st_rev with
        | [] -> sources_rev
        | st_rev -> append_st st_rev sources_rev
      in
      List.rev sources_rev
  end

let translate_assign_op = function
  | Div -> SlashEq
  | Mod -> ModEq
  | Band -> BandEq
  | Bor -> BorEq
  | Bxor -> BxorEq
  | Mul -> StarEq
  | Plus -> PlusEq
  | Minus -> MinusEq
  | _ -> assert false

let is_one = function
  | ENum n -> Num.is_one n
  | _ -> false

let assign_op = function
  | exp, EBin (Plus, exp', exp'') -> (
<<<<<<< HEAD
    match exp = exp', exp = exp'' with
    | false, false -> None
    | true, false ->
        if exp'' = ENum 1.
        then Some (EUn (IncrB, exp))
        else Some (EBin (PlusEq, exp, exp''))
    | false, true ->
        if exp' = ENum 1.
        then Some (EUn (IncrB, exp))
        else Some (EBin (PlusEq, exp, exp'))
    | true, true -> Some (EBin (StarEq, exp, ENum 2.)))
  | exp, EBin (Minus, exp', y) when exp = exp' ->
      if y = ENum 1. then Some (EUn (DecrB, exp)) else Some (EBin (MinusEq, exp, y))
  | exp, EBin (Mul, exp', exp'') -> (
    match exp = exp', exp = exp'' with
    | false, false -> None
    | true, _ -> Some (EBin (StarEq, exp, exp''))
    | _, true -> Some (EBin (StarEq, exp, exp')))
  | exp, EBin (((Div | Mod | Band | Bxor | Bor) as unop), exp', y) when exp = exp' ->
      Some (EBin (translate_assign_op unop, exp, y))
  | _ -> None

(* Performs very simple local simplifications on code that don't require
   analysis of side effects *)
=======
      match Poly.(exp = exp'), Poly.(exp = exp'') with
      | false, false -> None
      | true, false ->
          if is_one exp''
          then Some (EUn (IncrB, exp))
          else Some (EBin (PlusEq, exp, exp''))
      | false, true ->
          if is_one exp' then Some (EUn (IncrB, exp)) else Some (EBin (PlusEq, exp, exp'))
      | true, true -> Some (EBin (StarEq, exp, ENum (Num.of_int32 2l))))
  | exp, EBin (Minus, exp', y) when Poly.(exp = exp') ->
      if is_one y then Some (EUn (DecrB, exp)) else Some (EBin (MinusEq, exp, y))
  | exp, EBin (Mul, exp', exp'') -> (
      match Poly.(exp = exp'), Poly.(exp = exp'') with
      | false, false -> None
      | true, _ -> Some (EBin (StarEq, exp, exp''))
      | _, true -> Some (EBin (StarEq, exp, exp')))
  | exp, EBin (((Div | Mod | Lsl | Asr | Lsr | Band | Bxor | Bor) as unop), exp', y)
    when Poly.(exp = exp') ->
      Some (EBin (translate_assign_op unop, exp, y))
  | _ -> None

>>>>>>> c97f2543
class simpl =
  object (m)
    inherit map as super

    method expression e =
      let e = super#expression e in
<<<<<<< HEAD
      match e with
      | EBin (Plus, e1, e2) -> (
        match e2, e1 with
        | ENum n, _ when n < 0. -> EBin (Minus, e1, ENum (-.n))
        | _, ENum n when n < 0. -> EBin (Minus, e2, ENum (-.n))
        | ENum 0., (ENum _ as x) -> x
        | (ENum _ as x), ENum 0. -> x
        | _ -> e)
      | EBin (Minus, e1, e2) -> (
        match e2, e1 with
        | ENum n, _ when n < 0. -> EBin (Plus, e1, ENum (-.n))
        | (ENum _ as x), ENum 0. -> x
        | _ -> e)
=======
      let is_zero x =
        match Num.to_string x with
        | "0" | "0." -> true
        | _ -> false
      in
      match e with
      | EBin (Plus, e1, e2) -> (
          match e2, e1 with
          | ENum n, _ when Num.is_neg n -> EBin (Minus, e1, ENum (Num.neg n))
          | _, ENum n when Num.is_neg n -> EBin (Minus, e2, ENum (Num.neg n))
          | ENum zero, (ENum _ as x) when is_zero zero -> x
          | (ENum _ as x), ENum zero when is_zero zero -> x
          | _ -> e)
      | EBin (Minus, e1, e2) -> (
          match e2, e1 with
          | ENum n, _ when Num.is_neg n -> EBin (Plus, e1, ENum (Num.neg n))
          | (ENum _ as x), ENum zero when is_zero zero -> x
          | _ -> e)
>>>>>>> c97f2543
      | _ -> e

    method statement s =
      let s = super#statement s in
      match s with
<<<<<<< HEAD
      | Block [x] -> fst x
=======
      | Block [ x ] -> fst x
>>>>>>> c97f2543
      | _ -> s

    method statements s =
      let s = super#statements s in
      List.fold_right s ~init:[] ~f:(fun (st, loc) rem ->
          match st with
          | If_statement
<<<<<<< HEAD
              ( cond
              , (Return_statement (Some e1), _)
              , Some (Return_statement (Some e2), _) ) ->
=======
              (cond, (Return_statement (Some e1), _), Some (Return_statement (Some e2), _))
            ->
>>>>>>> c97f2543
              (Return_statement (Some (ECond (cond, e1, e2))), loc) :: rem
          | If_statement
              ( cond
              , (Expression_statement (EBin (Eq, v1, e1)), _)
              , Some (Expression_statement (EBin (Eq, v2, e2)), _) )
<<<<<<< HEAD
            when v1 = v2 ->
=======
            when Poly.(v1 = v2) ->
>>>>>>> c97f2543
              (Expression_statement (EBin (Eq, v1, ECond (cond, e1, e2))), loc) :: rem
          | Variable_statement l1 ->
              let x =
                List.map l1 ~f:(function
<<<<<<< HEAD
                    | ident, None -> Variable_statement [ident, None], loc
                    | ident, Some (exp, pc) -> (
                      (* var x = x + x
                 Can be simplified into x *= 2 because x must have already been in scope so
                 no other var declaration necessary. This optimizations forms an assumption
                 on the nature of scope in Rehp. (TODO: Document this as part of Rehp's
                 semantics).
              *)
                      match assign_op (EVar ident, exp) with
                      | Some e -> Expression_statement e, loc
                      | None -> Variable_statement [ident, Some (exp, pc)], loc))
=======
                    | ident, None -> Variable_statement [ ident, None ], loc
                    | ident, Some (exp, pc) -> (
                        match assign_op (EVar ident, exp) with
                        | Some e -> Expression_statement e, loc
                        | None -> Variable_statement [ ident, Some (exp, pc) ], loc))
>>>>>>> c97f2543
              in
              x @ rem
          | _ -> (st, loc) :: rem)

    method sources l =
      let append_st st_rev sources_rev =
        let st = m#statements (List.rev st_rev) in
        let st =
          List.map st ~f:(function
<<<<<<< HEAD
              | ( Variable_statement [(addr, Some (EFun (None, params, body, loc'), loc))]
=======
              | ( Variable_statement
                    [ (addr, Some (EFun (None, params, body, loc'), loc)) ]
>>>>>>> c97f2543
                , _ ) ->
                  Function_declaration (addr, params, body, loc'), loc
              | s, loc -> Statement s, loc)
        in
        List.rev_append st sources_rev
      in
      let st_rev, sources_rev =
        List.fold_left l ~init:([], []) ~f:(fun (st_rev, sources_rev) x ->
            match x with
            | Statement s, loc -> (s, loc) :: st_rev, sources_rev
<<<<<<< HEAD
            | (Function_declaration _ as x), loc when st_rev = [] ->
=======
            | (Function_declaration _ as x), loc when List.is_empty st_rev ->
>>>>>>> c97f2543
                [], (m#source x, loc) :: sources_rev
            | (Function_declaration _ as x), loc ->
                [], (m#source x, loc) :: append_st st_rev sources_rev)
      in
      let sources_rev =
        match st_rev with
        | [] -> sources_rev
        | st_rev -> append_st st_rev sources_rev
      in
      List.rev sources_rev
  end<|MERGE_RESOLUTION|>--- conflicted
+++ resolved
@@ -22,7 +22,6 @@
 
 class type mapper =
   object
-<<<<<<< HEAD
     method expression : expression -> expression
 
     method expression_o : expression option -> expression option
@@ -48,40 +47,6 @@
     method ident : Id.t -> Id.t
 
     method program : program -> program
-=======
-    method expression : Javascript.expression -> Javascript.expression
-
-    method expression_o : Javascript.expression option -> Javascript.expression option
-
-    method switch_case : Javascript.expression -> Javascript.expression
-
-    method initialiser :
-         Javascript.expression * Javascript.location
-      -> Javascript.expression * Javascript.location
-
-    method initialiser_o :
-         (Javascript.expression * Javascript.location) option
-      -> (Javascript.expression * Javascript.location) option
-
-    method variable_declaration :
-      Javascript.variable_declaration -> Javascript.variable_declaration
-
-    method statement : Javascript.statement -> Javascript.statement
-
-    method statement_o :
-         (Javascript.statement * Javascript.location) option
-      -> (Javascript.statement * Javascript.location) option
-
-    method statements : Javascript.statement_list -> Javascript.statement_list
-
-    method source : Javascript.source_element -> Javascript.source_element
-
-    method sources : Javascript.source_elements -> Javascript.source_elements
-
-    method ident : Javascript.ident -> Javascript.ident
-
-    method program : Javascript.program -> Javascript.program
->>>>>>> c97f2543
   end
 
 (* generic js ast walk/map *)
@@ -96,14 +61,8 @@
     method statement s =
       match s with
       | Block b -> Block (m#statements b)
-<<<<<<< HEAD
       | Raw_statement (p, r, s) -> Raw_statement (p, r, s)
-      | Variable_statement l ->
-          Variable_statement
-            (List.map l ~f:(fun (id, eo) -> m#ident id, m#initialiser_o eo))
-=======
       | Variable_statement l -> Variable_statement (List.map l ~f:m#variable_declaration)
->>>>>>> c97f2543
       | Empty_statement -> Empty_statement
       | Debugger_statement -> Debugger_statement
       | Expression_statement e -> Expression_statement (m#expression e)
@@ -160,26 +119,16 @@
 
     method expression x =
       match x with
-<<<<<<< HEAD
       | ERaw (segments) ->
           let raw_mapper = (function
           | RawText s -> RawText s
           | RawSubstitution e -> RawSubstitution (m#expression e))
           in
           ERaw (List.map segments ~f:raw_mapper)
-=======
->>>>>>> c97f2543
       | ESeq (e1, e2) -> ESeq (m#expression e1, m#expression e2)
       | ECond (e1, e2, e3) -> ECond (m#expression e1, m#expression e2, m#expression e3)
       | EBin (b, e1, e2) -> EBin (b, m#expression e1, m#expression e2)
       | EUn (b, e1) -> EUn (b, m#expression e1)
-<<<<<<< HEAD
-      | ECall (e1, e2, loc) -> ECall (m#expression e1, List.map e2 ~f:m#expression, loc)
-      | EAccess (e1, e2) -> EAccess (m#expression e1, m#expression e2)
-      | EDot (e1, id) -> EDot (m#expression e1, id)
-      | ENew (e1, Some args) ->
-          ENew (m#expression e1, Some (List.map args ~f:m#expression))
-=======
       | ECall (e1, e2, loc) ->
           ECall
             ( m#expression e1
@@ -191,7 +140,6 @@
           ENew
             ( m#expression e1
             , Some (List.map args ~f:(fun (e, spread) -> m#expression e, spread)) )
->>>>>>> c97f2543
       | ENew (e1, None) -> ENew (m#expression e1, None)
       | EVar v -> EVar (m#ident v)
       | EFun (idopt, params, body, nid) ->
@@ -204,17 +152,10 @@
       | EArr l -> EArr (List.map l ~f:(fun x -> m#expression_o x))
       | EObj l -> EObj (List.map l ~f:(fun (i, e) -> i, m#expression e))
       | (EStr _ as x)
-<<<<<<< HEAD
-       |(EBool _ as x)
-       |(ENum _ as x)
-       |(EQuote _ as x)
-       |(ERegexp _ as x) ->
-=======
       | (EBool _ as x)
       | (ENum _ as x)
       | (EQuote _ as x)
       | (ERegexp _ as x) ->
->>>>>>> c97f2543
           x
 
     method expression_o x =
@@ -229,11 +170,8 @@
       | None -> None
       | Some i -> Some (m#initialiser i)
 
-<<<<<<< HEAD
     (* TODO: The free vars should also be mapped over. But if you wait to add
      them until the end, that isn't required. *)
-=======
->>>>>>> c97f2543
     method source x =
       match x with
       | Statement s -> Statement (m#statement s)
@@ -261,27 +199,17 @@
     method expression e =
       match e with
       (* JavaScript engines recognize the pattern
-<<<<<<< HEAD
-       'typeof x==="number"'; if the string is shared,
-       less efficient code is generated. *)
-=======
          'typeof x==="number"'; if the string is shared,
          less efficient code is generated. *)
->>>>>>> c97f2543
       | EBin (op, EUn (Typeof, e1), (EStr _ as e2)) ->
           EBin (op, EUn (Typeof, super#expression e1), e2)
       | EBin (op, (EStr _ as e1), EUn (Typeof, e2)) ->
           EBin (op, EUn (Typeof, e1), super#expression e2)
       (* Some js bundler get confused when the argument
-<<<<<<< HEAD
-       of 'require' is not a litteral *)
-      | ECall (EVar (S {var = None; name = "require"; _}), [EStr _], _) -> e
-=======
          of 'require' is not a literal *)
       | ECall (EVar (S { var = None; name = "require"; _ }), [ (EStr _, `Not_spread) ], _)
         ->
           e
->>>>>>> c97f2543
       | _ -> super#expression e
 
     (* do not replace constant in switch case *)
@@ -294,13 +222,8 @@
       match l with
       | [] -> []
       | ((Statement (Expression_statement (EStr _)), _) as prolog) :: rest ->
-<<<<<<< HEAD
-          prolog :: List.map_tc rest ~f:(fun (x, loc) -> m#source x, loc)
-      | rest -> List.map_tc rest ~f:(fun (x, loc) -> m#source x, loc)
-=======
           prolog :: List.map rest ~f:(fun (x, loc) -> m#source x, loc)
       | rest -> List.map rest ~f:(fun (x, loc) -> m#source x, loc)
->>>>>>> c97f2543
   end
 
 class replace_expr f =
@@ -344,13 +267,8 @@
                 if String.length s < 20
                 then Some ("str_" ^ s)
                 else Some ("str_" ^ String.sub s ~pos:0 ~len:16 ^ "_abr")
-<<<<<<< HEAD
-            | ENum f when n > 1 ->
-                let s = Javascript.string_of_number f in
-=======
             | ENum s when n > 1 ->
                 let s = Javascript.Num.to_string s in
->>>>>>> c97f2543
                 let l = String.length s in
                 if l > 2 then Some ("num_" ^ s) else None
             | _ -> None
@@ -358,11 +276,7 @@
           match shareit with
           | Some name ->
               let v = Code.Var.fresh_n name in
-<<<<<<< HEAD
               Hashtbl.add all x (Id.V v)
-=======
-              Hashtbl.add all x (V v)
->>>>>>> c97f2543
           | _ -> ())
         count;
       if Hashtbl.length all = 0
@@ -370,11 +284,7 @@
       else
         let f = Hashtbl.find all in
         let p = (new replace_expr f)#program p in
-<<<<<<< HEAD
         let all = Hashtbl.fold (fun e v acc -> (v, Some (e, Loc.N)) :: acc) all [] in
-=======
-        let all = Hashtbl.fold (fun e v acc -> (v, Some (e, N)) :: acc) all [] in
->>>>>>> c97f2543
         (Statement (Variable_statement all), N) :: p
   end
 
@@ -385,24 +295,16 @@
   ; def_name : StringSet.t
   ; def : S.t
   ; use : S.t
-<<<<<<< HEAD
-  ; count : int Id.IdentMap.t }
-=======
-  ; count : int Javascript.IdentMap.t
+  ; count : int Id.IdentMap.t 
   }
->>>>>>> c97f2543
 
 let empty =
   { def = S.empty
   ; use = S.empty
   ; use_name = StringSet.empty
   ; def_name = StringSet.empty
-<<<<<<< HEAD
-  ; count = Id.IdentMap.empty }
-=======
-  ; count = Javascript.IdentMap.empty
+  ; count = Id.IdentMap.empty 
   }
->>>>>>> c97f2543
 
 (* def/used/free variable *)
 
@@ -411,21 +313,12 @@
     inherit mapper
 
     method merge_info : 'a -> unit
-<<<<<<< HEAD
 
     method block : ?catch:bool -> Id.t list -> unit
 
     method def_var : Id.t -> unit
 
     method use_var : Id.t -> unit
-=======
-
-    method block : ?catch:bool -> Javascript.ident list -> unit
-
-    method def_var : Javascript.ident -> unit
-
-    method use_var : Javascript.ident -> unit
->>>>>>> c97f2543
 
     method state : t
 
@@ -472,17 +365,10 @@
       let free_name = from#get_free_name in
       let free = from#get_free in
       let count =
-<<<<<<< HEAD
         Id.IdentMap.fold
           (fun v k acc ->
             let n = try Id.IdentMap.find v acc with Not_found -> 0 in
             Id.IdentMap.add v (k + n) acc)
-=======
-        IdentMap.fold
-          (fun v k acc ->
-            let n = try IdentMap.find v acc with Not_found -> 0 in
-            IdentMap.add v (k + n) acc)
->>>>>>> c97f2543
           from#state.count
           m#state.count
       in
@@ -490,8 +376,8 @@
         { state_ with
           use_name = StringSet.union state_.use_name free_name
         ; use = S.union state_.use free
-<<<<<<< HEAD
-        ; count }
+        ; count 
+        }
 
     method use_var x =
       let n = try Id.IdentMap.find x state_.count with Not_found -> 0 in
@@ -508,26 +394,6 @@
       | S {name; _} ->
           state_ <- {state_ with def_name = StringSet.add name state_.def_name; count}
       | V v -> state_ <- {state_ with def = S.add v state_.def; count}
-=======
-        ; count
-        }
-
-    method use_var x =
-      let n = try IdentMap.find x state_.count with Not_found -> 0 in
-      let count = IdentMap.add x (succ n) state_.count in
-      match x with
-      | S { name; _ } ->
-          state_ <- { state_ with use_name = StringSet.add name state_.use_name; count }
-      | V v -> state_ <- { state_ with use = S.add v state_.use; count }
-
-    method def_var x =
-      let n = try IdentMap.find x state_.count with Not_found -> 0 in
-      let count = IdentMap.add x (succ n) state_.count in
-      match x with
-      | S { name; _ } ->
-          state_ <- { state_ with def_name = StringSet.add name state_.def_name; count }
-      | V v -> state_ <- { state_ with def = S.add v state_.def; count }
->>>>>>> c97f2543
 
     method expression x =
       match x with
@@ -541,129 +407,14 @@
           let ident =
             match ident with
             | Some (V v) when not (S.mem v tbody#state.use) -> None
-<<<<<<< HEAD
-            | Some (S {name; _}) when not (StringSet.mem name tbody#state.use_name) ->
-=======
             | Some (S { name; _ }) when not (StringSet.mem name tbody#state.use_name) ->
->>>>>>> c97f2543
                 None
             | Some id ->
                 tbody#def_var id;
                 ident
             | None -> None
           in
-<<<<<<< HEAD
           (* Seems like a hacky way to abuse the block method to track free vars? *)
-          tbody#block params;
-          m#merge_info tbody;
-          (* let free_names = m#get_free_name in *)
-          (* let free_vars = m#get_free in *)
-          EFun (ident, params, body, nid)
-      | _ -> super#expression x
-
-    method source x =
-      match x with
-      | Function_declaration (id, params, body, nid) ->
-          let tbody = {<state_ = empty; level = succ level>} in
-          let () = List.iter params ~f:tbody#def_var in
-          let body = tbody#sources body in
-          tbody#block params;
-          m#def_var id;
-          m#merge_info tbody;
-          (* let free_names = m#get_free_name in *)
-          (* let free_vars = m#get_free in *)
-          Function_declaration (id, params, body, nid)
-      | Statement _ -> super#source x
-
-    method block ?catch:_ _ = ()
-
-    method statement x =
-      match x with
-      | Variable_statement l ->
-          let l =
-            List.map l ~f:(fun (id, eopt) ->
-                m#def_var id;
-                match eopt with
-                | None -> id, None
-                | Some (e, pc) ->
-                    let e = m#expression e in
-                    id, Some (e, pc))
-          in
-          Variable_statement l
-      | For_statement (Right l, e2, e3, (s, loc)) ->
-          let l =
-            List.map l ~f:(fun (id, eopt) ->
-                m#def_var id;
-                match eopt with
-                | None -> id, None
-                | Some (e, pc) ->
-                    let e = m#expression e in
-                    id, Some (e, pc))
-          in
-          For_statement
-            (Right l, m#expression_o e2, m#expression_o e3, (m#statement s, loc))
-      | ForIn_statement (Right (id, eopt), e2, (s, loc)) ->
-          m#def_var id;
-          let r =
-            match eopt with
-            | None -> id, None
-            | Some (e, pc) ->
-                let e = m#expression e in
-                id, Some (e, pc)
-          in
-          ForIn_statement (Right r, m#expression e2, (m#statement s, loc))
-      | Try_statement (b, w, f) ->
-          let b = m#statements b in
-          let tbody = {<state_ = empty; level>} in
-          let w =
-            match w with
-            | None -> None
-            | Some (id, block) ->
-                let block = tbody#statements block in
-                let () = tbody#def_var id in
-                tbody#block ~catch:true [id];
-                (* special merge here *)
-                (* we need to propagate both def and use .. *)
-                (* .. except 'id' because its scope is limitied to 'block' *)
-                let clean set sets =
-                  match id with
-                  | S {name; _} -> set, StringSet.remove name sets
-                  | V i -> S.remove i set, sets
-                in
-                let def, def_name = clean tbody#state.def tbody#state.def_name in
-                let use, use_name = clean tbody#state.use tbody#state.use_name in
-                let count =
-                  Id.IdentMap.fold
-                    (fun v k acc ->
-                      let n = try Id.IdentMap.find v acc with Not_found -> 0 in
-                      Id.IdentMap.add v (k + n) acc)
-                    tbody#state.count
-                    m#state.count
-                in
-                state_ <-
-                  { use = S.union state_.use use
-                  ; use_name = StringSet.union state_.use_name use_name
-                  ; def = S.union state_.def def
-                  ; def_name = StringSet.union state_.def_name def_name
-                  ; count };
-                Some (id, block)
-          in
-          let f =
-            match f with
-            | None -> None
-            | Some block -> Some (m#statements block)
-          in
-          Try_statement (b, w, f)
-      | _ -> super#statement x
-  end
-
-class rename_variable keeps =
-  object
-    inherit free as super
-
-    val mutable sub_ = new subst (fun x -> x)
-
-=======
           tbody#block params;
           m#merge_info tbody;
           EFun (ident, params, body, nid)
@@ -740,10 +491,10 @@
                 let def, def_name = clean tbody#state.def tbody#state.def_name in
                 let use, use_name = clean tbody#state.use tbody#state.use_name in
                 let count =
-                  IdentMap.fold
+                  Id.IdentMap.fold
                     (fun v k acc ->
-                      let n = try IdentMap.find v acc with Not_found -> 0 in
-                      IdentMap.add v (k + n) acc)
+                      let n = try Id.IdentMap.find v acc with Not_found -> 0 in
+                      Id.IdentMap.add v (k + n) acc)
                     tbody#state.count
                     m#state.count
                 in
@@ -771,7 +522,6 @@
 
     val mutable sub_ = new subst (fun x -> x)
 
->>>>>>> c97f2543
     method merge_info from =
       super#merge_info from;
       let h = Hashtbl.create 17 in
@@ -786,11 +536,7 @@
           from#state.def_name
       in
       let f = function
-<<<<<<< HEAD
         | Id.S {name; _} when Hashtbl.mem h name -> Id.V (Hashtbl.find h name)
-=======
-        | S { name; _ } when Hashtbl.mem h name -> V (Hashtbl.find h name)
->>>>>>> c97f2543
         | s -> s
       in
       sub_ <- new subst f
@@ -808,25 +554,14 @@
       | Try_statement (b, w, f) ->
           let w =
             match w with
-<<<<<<< HEAD
             | Some (S {name; _}, block) ->
                 let v = Code.Var.fresh_n name in
                 let sub = function
-                  | Id.S {name = name'; _} when name' = name -> Id.V v
+                  | Id.S {name = name'; _} when Poly.(name' = name) -> Id.V v
                   | x -> x
                 in
                 let s = new subst sub in
                 Some (Id.V v, s#statements block)
-=======
-            | Some (S { name; _ }, block) ->
-                let v = Code.Var.fresh_n name in
-                let sub = function
-                  | S { name = name'; _ } when String.equal name' name -> V v
-                  | x -> x
-                in
-                let s = new subst sub in
-                Some (V v, s#statements block)
->>>>>>> c97f2543
             | x -> x
           in
           Try_statement (b, w, f)
@@ -844,15 +579,9 @@
   object (m)
     inherit free as super
 
-<<<<<<< HEAD
     val mutable exc_ = Id.IdentSet.empty
 
     val mutable insert_ = Id.IdentSet.empty
-=======
-    val mutable exc_ = IdentSet.empty
-
-    val mutable insert_ = IdentSet.empty
->>>>>>> c97f2543
 
     method exc = exc_
 
@@ -903,7 +632,6 @@
     method merge_info from =
       super#merge_info from;
       let all =
-<<<<<<< HEAD
         S.fold (fun e acc -> Id.IdentSet.add (V e) acc) from#state.def Id.IdentSet.empty
       in
       let all =
@@ -913,38 +641,19 @@
           all
       in
       insert_ <- Id.IdentSet.diff all from#exc
-=======
-        S.fold (fun e acc -> IdentSet.add (V e) acc) from#state.def IdentSet.empty
-      in
-      let all =
-        StringSet.fold (fun e acc -> IdentSet.add (ident e) acc) from#state.def_name all
-      in
-      insert_ <- IdentSet.diff all from#exc
->>>>>>> c97f2543
 
     method private split x =
       let rec loop = function
         | ESeq (e1, e2) -> loop e1 @ loop e2
-<<<<<<< HEAD
-        | e -> [e]
-=======
         | e -> [ e ]
->>>>>>> c97f2543
       in
       loop x
 
     method private pack all sources =
       let may_flush rem vars s instr =
-<<<<<<< HEAD
-        if vars = []
-        then rem, [], s :: instr
-        else
-          rem, [], s :: (Statement (Variable_statement (List.rev vars)), Loc.N) :: instr
-=======
         if List.is_empty vars
         then rem, [], s :: instr
-        else rem, [], s :: (Statement (Variable_statement (List.rev vars)), N) :: instr
->>>>>>> c97f2543
+        else rem, [], s :: (Statement (Variable_statement (List.rev vars)), Loc.N) :: instr
       in
       let rem, vars, instr =
         List.fold_left sources ~init:(all, [], []) ~f:(fun (rem, vars, instr) (s, loc) ->
@@ -953,7 +662,6 @@
                 let l = m#split e in
                 List.fold_left l ~init:(rem, vars, instr) ~f:(fun (rem, vars, instr) e ->
                     match e with
-<<<<<<< HEAD
                     | EBin (Eq, EVar id, exp) when Id.IdentSet.mem id rem ->
                         Id.IdentSet.remove id rem, (id, Some (exp, Loc.N)) :: vars, instr
                     | x ->
@@ -962,12 +670,6 @@
                           vars
                           (Statement (Expression_statement x), Loc.N)
                           instr)
-=======
-                    | EBin (Eq, EVar id, exp) when IdentSet.mem id rem ->
-                        IdentSet.remove id rem, (id, Some (exp, N)) :: vars, instr
-                    | x ->
-                        may_flush rem vars (Statement (Expression_statement x), N) instr)
->>>>>>> c97f2543
             | Statement _ as s -> may_flush rem vars (s, loc) instr
             | Function_declaration _ as x -> rem, vars, (x, loc) :: instr)
       in
@@ -976,34 +678,20 @@
         | [] -> List.rev instr
         | d ->
             let d = Statement (Variable_statement (List.rev d)) in
-<<<<<<< HEAD
             List.rev ((d, Loc.N) :: instr)
       in
       let l = Id.IdentSet.fold (fun x acc -> (x, None) :: acc) rem [] in
-=======
-            List.rev ((d, N) :: instr)
-      in
-      let l = IdentSet.fold (fun x acc -> (x, None) :: acc) rem [] in
->>>>>>> c97f2543
       match l, instr with
       | [], _ -> instr
       | l, (Statement (Variable_statement l'), loc) :: rest ->
           (Statement (Variable_statement (List.rev_append l l')), loc) :: rest
-<<<<<<< HEAD
       | l, _ -> (Statement (Variable_statement l), Loc.N) :: instr
-=======
-      | l, _ -> (Statement (Variable_statement l), N) :: instr
->>>>>>> c97f2543
 
     method source x =
       let x = super#source x in
       match x with
       | Function_declaration (id, params, body, nid) ->
-<<<<<<< HEAD
           let all = Id.IdentSet.diff insert_ exc_ in
-=======
-          let all = IdentSet.diff insert_ exc_ in
->>>>>>> c97f2543
           let body = m#pack all body in
           m#except id;
           Function_declaration (id, params, body, nid)
@@ -1013,11 +701,7 @@
       let x = super#expression x in
       match x with
       | EFun (ident, params, body, nid) ->
-<<<<<<< HEAD
           let all = Id.IdentSet.diff insert_ exc_ in
-=======
-          let all = IdentSet.diff insert_ exc_ in
->>>>>>> c97f2543
           let body = m#pack all body in
           (match ident with
           | Some id -> m#except id
@@ -1034,11 +718,7 @@
                 let l = m#split e in
                 let l =
                   List.fold_left l ~init:acc ~f:(fun acc e ->
-<<<<<<< HEAD
                       (Expression_statement e, Loc.N) :: acc)
-=======
-                      (Expression_statement e, N) :: acc)
->>>>>>> c97f2543
                 in
                 l
             | _ -> (x, loc) :: acc)
@@ -1048,11 +728,7 @@
     method program p =
       let p = super#program p in
       m#merge_info m;
-<<<<<<< HEAD
       let all = Id.IdentSet.diff insert_ exc_ in
-=======
-      let all = IdentSet.diff insert_ exc_ in
->>>>>>> c97f2543
       let body = m#pack all p in
       body
   end
@@ -1060,35 +736,10 @@
 class clean =
   object (m)
     inherit map as super
-
-<<<<<<< HEAD
     (* This "cleaning" doesn't conform to almost every modern Javascript style
      * guide. Most minifiers will perform this as part of compressing, but
      * otherwise is largely considered _less_ readable. *)
-    (* method statements l = *)
-    (*   let rev_append_st x l = match x with *)
-    (*     | (Block b, _) -> List.rev_append b l *)
-    (*     | x -> x::l in *)
-    (*   let l = super#statements l in *)
-    (*   let vars_rev,vars_loc,instr_rev = *)
-    (*     List.fold_left (fun (vars_rev,vars_loc,instr_rev) (x, loc) -> *)
-    (*       match x with *)
-    (*         | Variable_statement l when Option.Optim.compact () -> *)
-    (*           let vars_loc = match vars_loc with *)
-    (*             | Loc.Pi _ as x -> x *)
-    (*             | _           -> loc in *)
-    (*           (List.rev_append l vars_rev,vars_loc,instr_rev) *)
-    (*         | Empty_statement *)
-    (*         | Expression_statement (EVar _) -> vars_rev,vars_loc,instr_rev *)
-    (*         | _ when vars_rev = [] -> ([],vars_loc,rev_append_st (x, loc) instr_rev) *)
-    (*         | _ -> ([],vars_loc,rev_append_st (x, loc) ((Variable_statement (List.rev vars_rev), vars_loc)::instr_rev)) *)
-    (*     ) ([],N,[]) l in *)
-    (*   let instr_rev = match vars_rev with *)
-    (*     | [] -> instr_rev *)
-    (*     | vars_rev -> (Variable_statement (List.rev vars_rev), vars_loc) :: instr_rev *)
-    (*   in List.rev instr_rev *)
-=======
-    method statements l =
+    (* method statements l =
       let rev_append_st x l =
         match x with
         | Block b, _ -> List.rev_append b l
@@ -1124,27 +775,18 @@
         | [] -> instr_rev
         | vars_rev -> (Variable_statement (List.rev vars_rev), vars_loc) :: instr_rev
       in
-      List.rev instr_rev
-
->>>>>>> c97f2543
+      List.rev instr_rev *)
+
     method statement s =
       let s = super#statement s in
       let b = function
         | Block [], loc -> Empty_statement, loc
-<<<<<<< HEAD
-        | Block [x], _ -> x
-=======
         | Block [ x ], _ -> x
->>>>>>> c97f2543
         | b -> b
       in
       let bopt = function
         | Some (Block [], _) -> None
-<<<<<<< HEAD
-        | Some (Block [x], _) -> Some x
-=======
         | Some (Block [ x ], _) -> Some x
->>>>>>> c97f2543
         | Some b -> Some b
         | None -> None
       in
@@ -1167,11 +809,7 @@
         List.fold_left l ~init:([], []) ~f:(fun (st_rev, sources_rev) (x, loc) ->
             match x with
             | Statement s -> (s, loc) :: st_rev, sources_rev
-<<<<<<< HEAD
-            | Function_declaration _ as x when st_rev = [] ->
-=======
             | Function_declaration _ as x when List.is_empty st_rev ->
->>>>>>> c97f2543
                 [], (m#source x, loc) :: sources_rev
             | Function_declaration _ as x ->
                 [], (m#source x, loc) :: append_st st_rev sources_rev)
@@ -1201,32 +839,6 @@
 
 let assign_op = function
   | exp, EBin (Plus, exp', exp'') -> (
-<<<<<<< HEAD
-    match exp = exp', exp = exp'' with
-    | false, false -> None
-    | true, false ->
-        if exp'' = ENum 1.
-        then Some (EUn (IncrB, exp))
-        else Some (EBin (PlusEq, exp, exp''))
-    | false, true ->
-        if exp' = ENum 1.
-        then Some (EUn (IncrB, exp))
-        else Some (EBin (PlusEq, exp, exp'))
-    | true, true -> Some (EBin (StarEq, exp, ENum 2.)))
-  | exp, EBin (Minus, exp', y) when exp = exp' ->
-      if y = ENum 1. then Some (EUn (DecrB, exp)) else Some (EBin (MinusEq, exp, y))
-  | exp, EBin (Mul, exp', exp'') -> (
-    match exp = exp', exp = exp'' with
-    | false, false -> None
-    | true, _ -> Some (EBin (StarEq, exp, exp''))
-    | _, true -> Some (EBin (StarEq, exp, exp')))
-  | exp, EBin (((Div | Mod | Band | Bxor | Bor) as unop), exp', y) when exp = exp' ->
-      Some (EBin (translate_assign_op unop, exp, y))
-  | _ -> None
-
-(* Performs very simple local simplifications on code that don't require
-   analysis of side effects *)
-=======
       match Poly.(exp = exp'), Poly.(exp = exp'') with
       | false, false -> None
       | true, false ->
@@ -1248,28 +860,12 @@
       Some (EBin (translate_assign_op unop, exp, y))
   | _ -> None
 
->>>>>>> c97f2543
 class simpl =
   object (m)
     inherit map as super
 
     method expression e =
       let e = super#expression e in
-<<<<<<< HEAD
-      match e with
-      | EBin (Plus, e1, e2) -> (
-        match e2, e1 with
-        | ENum n, _ when n < 0. -> EBin (Minus, e1, ENum (-.n))
-        | _, ENum n when n < 0. -> EBin (Minus, e2, ENum (-.n))
-        | ENum 0., (ENum _ as x) -> x
-        | (ENum _ as x), ENum 0. -> x
-        | _ -> e)
-      | EBin (Minus, e1, e2) -> (
-        match e2, e1 with
-        | ENum n, _ when n < 0. -> EBin (Plus, e1, ENum (-.n))
-        | (ENum _ as x), ENum 0. -> x
-        | _ -> e)
-=======
       let is_zero x =
         match Num.to_string x with
         | "0" | "0." -> true
@@ -1288,17 +884,12 @@
           | ENum n, _ when Num.is_neg n -> EBin (Plus, e1, ENum (Num.neg n))
           | (ENum _ as x), ENum zero when is_zero zero -> x
           | _ -> e)
->>>>>>> c97f2543
       | _ -> e
 
     method statement s =
       let s = super#statement s in
       match s with
-<<<<<<< HEAD
-      | Block [x] -> fst x
-=======
       | Block [ x ] -> fst x
->>>>>>> c97f2543
       | _ -> s
 
     method statements s =
@@ -1306,47 +897,30 @@
       List.fold_right s ~init:[] ~f:(fun (st, loc) rem ->
           match st with
           | If_statement
-<<<<<<< HEAD
-              ( cond
-              , (Return_statement (Some e1), _)
-              , Some (Return_statement (Some e2), _) ) ->
-=======
               (cond, (Return_statement (Some e1), _), Some (Return_statement (Some e2), _))
             ->
->>>>>>> c97f2543
               (Return_statement (Some (ECond (cond, e1, e2))), loc) :: rem
           | If_statement
               ( cond
               , (Expression_statement (EBin (Eq, v1, e1)), _)
               , Some (Expression_statement (EBin (Eq, v2, e2)), _) )
-<<<<<<< HEAD
-            when v1 = v2 ->
-=======
             when Poly.(v1 = v2) ->
->>>>>>> c97f2543
               (Expression_statement (EBin (Eq, v1, ECond (cond, e1, e2))), loc) :: rem
           | Variable_statement l1 ->
               let x =
                 List.map l1 ~f:(function
-<<<<<<< HEAD
-                    | ident, None -> Variable_statement [ident, None], loc
-                    | ident, Some (exp, pc) -> (
-                      (* var x = x + x
+                    | ident, None -> Variable_statement [ ident, None ], loc
+                    | ident, Some (exp, pc) -> 
+                         (* var x = x + x
                  Can be simplified into x *= 2 because x must have already been in scope so
                  no other var declaration necessary. This optimizations forms an assumption
                  on the nature of scope in Rehp. (TODO: Document this as part of Rehp's
                  semantics).
-              *)
-                      match assign_op (EVar ident, exp) with
-                      | Some e -> Expression_statement e, loc
-                      | None -> Variable_statement [ident, Some (exp, pc)], loc))
-=======
-                    | ident, None -> Variable_statement [ ident, None ], loc
-                    | ident, Some (exp, pc) -> (
+                  *)
+                    (
                         match assign_op (EVar ident, exp) with
                         | Some e -> Expression_statement e, loc
                         | None -> Variable_statement [ ident, Some (exp, pc) ], loc))
->>>>>>> c97f2543
               in
               x @ rem
           | _ -> (st, loc) :: rem)
@@ -1356,12 +930,8 @@
         let st = m#statements (List.rev st_rev) in
         let st =
           List.map st ~f:(function
-<<<<<<< HEAD
-              | ( Variable_statement [(addr, Some (EFun (None, params, body, loc'), loc))]
-=======
               | ( Variable_statement
                     [ (addr, Some (EFun (None, params, body, loc'), loc)) ]
->>>>>>> c97f2543
                 , _ ) ->
                   Function_declaration (addr, params, body, loc'), loc
               | s, loc -> Statement s, loc)
@@ -1372,11 +942,7 @@
         List.fold_left l ~init:([], []) ~f:(fun (st_rev, sources_rev) x ->
             match x with
             | Statement s, loc -> (s, loc) :: st_rev, sources_rev
-<<<<<<< HEAD
-            | (Function_declaration _ as x), loc when st_rev = [] ->
-=======
             | (Function_declaration _ as x), loc when List.is_empty st_rev ->
->>>>>>> c97f2543
                 [], (m#source x, loc) :: sources_rev
             | (Function_declaration _ as x), loc ->
                 [], (m#source x, loc) :: append_st st_rev sources_rev)
