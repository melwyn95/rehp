--- conflicted
+++ resolved
@@ -31,43 +31,6 @@
 
 module Int = Int32
 
-<<<<<<< HEAD
-let the_option_of info x =
-  match x with
-  | Pv x ->
-      get_approx
-        info
-        (fun x ->
-          match info.info_defs.(Var.idx x) with
-          | Expr (Constant (Int i)) -> `CConst (Int32.to_int i)
-          | Expr (Block (0, _, _)) ->
-              if info.info_possibly_mutable.(Var.idx x) then `Unknown else `Block
-          | Expr (Constant (Tuple (0, [| a |], _))) -> `CBlock a
-          | _ -> `Unknown)
-        `Unknown
-        (fun u v ->
-          match u, v with
-          | `Block, `Block -> u
-          | `CBlock a, `CBlock b -> if Poly.equal a b then u else `Unknown
-          | `CConst i, `CConst j when i = j -> u
-          | `Unknown, _
-          | `Block, (`Unknown | `CBlock _ | `CConst _)
-          | `CBlock _, (`Unknown | `Block | `CConst _)
-          | `CConst _, (`Unknown | `Block | `CBlock _ | `CConst _) ->
-              `Unknown)
-        x
-  | Pc (Int i) -> `CConst (Int32.to_int i)
-  | Pc (Tuple (0, [| a |], _)) -> `CBlock a
-  | _ -> `Unknown
-
-let test_true info a =
-  (match the_int info a with
-  | Some i when i = 1l -> Some(true)
-  | Some i -> Some(false)
-  | _ -> None)
-
-=======
->>>>>>> c97f2543
 let int_binop l f =
   match l with
   | [ Int i; Int j ] -> Some (Int (f i j))
@@ -336,12 +299,8 @@
                 ( prim
                 , List.map2 prim_args prim_args' ~f:(fun arg c ->
                       match c with
-<<<<<<< HEAD
-                      | Some ((Int _ | Float _) as c) -> Pc c
-=======
                       | Some ((Int _ | Float _ | IString _) as c) -> Pc c
                       | Some (String _ as c) when Config.Flag.use_js_string () -> Pc c
->>>>>>> c97f2543
                       | Some _
                       (* do not be duplicated other constant as
                           they're not represented with constant in javascript. *)
@@ -349,7 +308,6 @@
                           arg) ) ))
   | _ -> i
 
-<<<<<<< HEAD
 
 (* Expanding instructions into multiple instructions *)
 let eval_instr_expand info i =
@@ -403,8 +361,6 @@
   | _ -> [eval_instr info i]
 
 
-=======
->>>>>>> c97f2543
 type case_of =
   | CConst of int
   | CTag of int
@@ -525,11 +481,7 @@
 let eval info blocks =
   Addr.Map.map
     (fun block ->
-<<<<<<< HEAD
-      let body = List.concat (List.map block.body ~f:(eval_instr_expand info)) in
-=======
       let body = List.map block.body ~f:(eval_instr info) in
->>>>>>> c97f2543
       let branch = eval_branch info block.branch in
       { block with Code.body; Code.branch })
     blocks
