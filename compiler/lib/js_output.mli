--- conflicted
+++ resolved
@@ -19,11 +19,4 @@
  *)
 
 val program :
-<<<<<<< HEAD
-  Pretty_print.t ->
-    ?source_map:(string option * Source_map.t) ->
-    Javascript.program ->
-    (unit -> unit)
-=======
-  Pretty_print.t -> ?source_map:string option * Source_map.t -> Javascript.program -> unit
->>>>>>> c97f2543
+  Pretty_print.t -> ?source_map:string option * Source_map.t -> Javascript.program -> unit