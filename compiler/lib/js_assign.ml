(* Js_of_ocaml compiler
 * http://www.ocsigen.org/js_of_ocaml/
 * Copyright (C) 2013 Jérôme Vouillon
 * Copyright (C) 2013 Hugo Heuzard
 *
 * This program is free software; you can redistribute it and/or modify
 * it under the terms of the GNU Lesser General Public License as published by
 * the Free Software Foundation, with linking exception;
 * either version 2.1 of the License, or (at your option) any later version.
 *
 * This program is distributed in the hope that it will be useful,
 * but WITHOUT ANY WARRANTY; without even the implied warranty of
 * MERCHANTABILITY or FITNESS FOR A PARTICULAR PURPOSE.  See the
 * GNU Lesser General Public License for more details.
 *
 * You should have received a copy of the GNU Lesser General Public License
 * along with this program; if not, write to the Free Software
 * Foundation, Inc., 59 Temple Place - Suite 330, Boston, MA 02111-1307, USA.
 *)
<<<<<<< HEAD
open Stdlib
=======
open! Stdlib
open Javascript
>>>>>>> c97f2543

let debug = Debug.find "shortvar"

module S = Code.Var.Set
module Var = Code.Var

module type Strategy = sig
  type t

  val create : int -> t
<<<<<<< HEAD
  val record_block : t -> Rehp_traverse.t -> catch:bool -> Id.t list -> unit
  val allocate_variables : t -> count:int Id.IdentMap.t -> string array
=======

  val record_block : t -> Js_traverse.t -> catch:bool -> Javascript.ident list -> unit

  val allocate_variables : t -> count:int Javascript.IdentMap.t -> string array
>>>>>>> c97f2543
end

module Min : Strategy = struct
  (*
We are trying to achieve the following goals:
(1) variable names should be as short as possible
(2) one should reuse as much as possible a small subsets of variable
    names
(3) function parameters should be: function(a,b,...){...}
(4) for longer variable names, variable which are closed from one
    another should share a same prefix

Point (1) minimizes the size of uncompressed files, while point (2) to
(4) improve compression.

We use the following strategy. We maintain the constraint that
variables occurring in a function should keep different names.
We first assign names a, b, ... (in order) to function parameters,
starting from inner functions, skipping variables which have a
conflict with a previously names variable (goal 3). Then, we order
the remaining variables by their number of occurrences, then by
their index (goal 4), and greedily assigned name to them. For that,
we use for each variable the smallest possible name still available
(goal 1/2).

This algorithm seems effective. Here are some statistics gathered
while compiling the OCaml toplevel:
(1) We get 132025 occurrences of one-char variables out of 169728
    occurrences while the optimal number (determined using a mixed
    integer linear programming solver) is 132105 occurrences (80 more
    occurrences).
(2) Variable names are heavily biased toward character a: among
    variables, we have about 34000 occurrences of character a, less
    than 5000 occurrences of character i (9th character, out of the 54
    characters that can start an identifier), and about 1500
    occurrences of character A.
(3) About 6% of the function parameters are not assigned as wanted;
    it is not clear we can do any better: there are a lot of nested
    functions.
(4) We save 8181 bytes on the compressed file (1.8%) by sorting
    variables using their index as a secondary key rather that just
    based on their weights (the size of the uncompressed file remains
    unchanged)
*)

  type alloc =
    { mutable first_free : int
    ; mutable used : BitSet.t
    }

  let make_alloc_table () = { first_free = 0; used = BitSet.create () }

  let next_available a i = BitSet.next_free a.used (max i a.first_free)

  let allocate a i =
    BitSet.set a.used i;
    if a.first_free = i then a.first_free <- BitSet.next_free a.used a.first_free

  let is_available l i = List.for_all l ~f:(fun a -> BitSet.mem a.used i)

  let first_available l =
    let rec find_rec n l =
      let n' = List.fold_left l ~init:n ~f:(fun n a -> next_available a n) in
      if n = n' then n else find_rec n' l
    in
    find_rec 0 l

  let mark_allocated l i = List.iter l ~f:(fun a -> allocate a i)

  type t =
    { constr : alloc list array
    ; (* Constraints on variables *)
      mutable parameters : Var.t list array
    ; (* Function parameters *)
      mutable constraints : S.t list
    }

  (* For debugging *)

  let create nv = { constr = Array.make nv []; parameters = [| [] |]; constraints = [] }

  (* let output_debug_information t count =
   *
   *
   *   let weight v = (IdentMap.find (V v) count) in
   *
   *   let usage =
   *     List.fold_left
   *       (fun u s ->
   *          S.fold
   *            (fun v u -> VM.add v (try 1 + VM.find v u with Not_found -> 1) u)
   *            s u)
   *       VM.empty t.constraints
   *   in
   *
   *   let l = List.map fst (VM.bindings usage) in
   *
   *   let ch = open_out "/tmp/weights.txt" in
   *   List.iter
   *     (fun v ->
   *        Printf.fprintf ch "%d / %d / %d\n" (weight v)
   *          (VM.find v usage) (Var.idx v))
   *     l;
   *   close_out ch;
   *
   *   let ch = open_out "/tmp/problem.txt" in
   *   Printf.fprintf ch "Maximize\n";
   *   let a = Array.of_list l in
   *   Printf.fprintf ch "  ";
   *   for i = 0 to Array.length a - 1 do
   *     let v = a.(i) in
   *     let w = weight v in
   *     if i > 0 then Printf.fprintf ch " + ";
   *     Printf.fprintf ch "%d x%d" w (Var.idx v)
   *   done;
   *   Printf.fprintf ch "\n";
   *   Printf.fprintf ch "Subject To\n";
   *   List.iter
   *     (fun s ->
   *        if S.cardinal s > 0 then begin
   *          Printf.fprintf ch "  ";
   *          let a = Array.of_list (S.elements s) in
   *          for i = 0 to Array.length a - 1 do
   *            if i > 0 then Printf.fprintf ch " + ";
   *            Printf.fprintf ch "x%d" (Var.idx a.(i))
   *          done;
   *          Printf.fprintf ch "<= 54\n"
   *        end)
   *     t.constraints;
   *   Printf.fprintf ch "Binary\n  ";
   *   List.iter (fun v -> Printf.fprintf ch " x%d" (Var.idx v)) l;
   *   Printf.fprintf ch "\nEnd\n";
   *   close_out ch;
   *
   *   let ch = open_out "/tmp/problem2" in
   *   let var x = string_of_int (Var.idx x) in
   *   let a = List.map (fun v -> (var v, weight v)) l in
   *   let b =
   *     List.map (fun s -> List.map var (S.elements s)) t.constraints in
   *   let c = List.map var l in
   *   output_value ch
   *     ((a, b, c) : (string * int) list * string list list * string list);
   *   close_out ch *)

  let allocate_variables t ~count =
    let weight v = try Id.IdentMap.find (Id.V (Var.of_idx v)) count with Not_found -> 0 in
    let constr = t.constr in
    let len = Array.length constr in
    let idx = Array.make len 0 in
    for i = 0 to len - 1 do
      idx.(i) <- i
    done;
    Array.stable_sort idx ~cmp:(fun i j -> compare (weight j) (weight i));
    let name = Array.make len "" in
    let n0 = ref 0 in
    let n1 = ref 0 in
    let n2 = ref 0 in
    let n3 = ref 0 in
    let stats i n =
      incr n0;
      if n < 54
      then (
        incr n1;
        n2 := !n2 + weight i);
      n3 := !n3 + weight i
    in
    let nm ~origin n =
      name.(origin) <- Var.to_string ~origin:(Var.of_idx origin) (Var.of_idx n)
    in
    let total = ref 0 in
    let bad = ref 0 in
    for i = 0 to Array.length t.parameters - 1 do
      List.iter
        (List.rev t.parameters.(i))
        ~f:(fun x ->
          incr total;
          let idx = Var.idx x in
          let l = constr.(idx) in
          if is_available l i
          then (
            nm ~origin:idx i;
            mark_allocated l i;
            stats idx i)
          else incr bad)
    done;
    if debug ()
    then
      Format.eprintf
        "Function parameter properly assigned: %d/%d@."
        (!total - !bad)
        !total;
    for i = 0 to len - 1 do
      let l = constr.(idx.(i)) in
      if (not (List.is_empty l)) && String.length name.(idx.(i)) = 0
      then (
        let n = first_available l in
        let idx = idx.(i) in
        nm ~origin:idx n;
        mark_allocated l n;
        stats idx n);
      if List.is_empty l then assert (weight idx.(i) = 0)
    done;
    if debug ()
    then (
      Format.eprintf "short variable count: %d/%d@." !n1 !n0;
      Format.eprintf "short variable occurrences: %d/%d@." !n2 !n3);
    name

<<<<<<< HEAD
  let add_constraints global u ?(offset=0) params =
    if Config.Flag.shortvar () then begin

      let constr = global.constr in
      let c = make_alloc_table () in

      S.iter (fun v -> let i = Var.idx v in constr.(i) <- c :: constr.(i)) u;
      let params = Array.of_list params in
      let len = Array.length params in
      let len_max = len + offset in
      if Array.length global.parameters < len_max then begin
        let a = Array.make (2 * len_max) [] in
        Array.blit ~src:global.parameters ~src_pos:0 ~dst:a ~dst_pos:0 ~len:(Array.length global.parameters);
        global.parameters <- a
      end;
      for i = 0 to len - 1 do
        match params.(i) with
        | Id.V x ->
          global.parameters.(i + offset) <- x :: global.parameters.(i + offset)
        | _ -> ()
      done;
      global.constraints <- u :: global.constraints
    end

  let record_block state scope ~catch params =
    let offset = if catch then 5 else 0 in
    let all = S.union scope.Rehp_traverse.def scope.Rehp_traverse.use in
    add_constraints state all ~offset params;
=======
  let add_constraints global u ?(offset = 0) params =
    let constr = global.constr in
    let c = make_alloc_table () in
    S.iter
      (fun v ->
        let i = Var.idx v in
        constr.(i) <- c :: constr.(i))
      u;
    let params = Array.of_list params in
    let len = Array.length params in
    let len_max = len + offset in
    if Array.length global.parameters < len_max
    then (
      let a = Array.make (2 * len_max) [] in
      Array.blit
        ~src:global.parameters
        ~src_pos:0
        ~dst:a
        ~dst_pos:0
        ~len:(Array.length global.parameters);
      global.parameters <- a);
    for i = 0 to len - 1 do
      match params.(i) with
      | V x -> global.parameters.(i + offset) <- x :: global.parameters.(i + offset)
      | _ -> ()
    done;
    global.constraints <- u :: global.constraints

  let record_block state scope ~catch params =
    let offset = if catch then 5 else 0 in
    let all = S.union scope.Js_traverse.def scope.Js_traverse.use in
    add_constraints state all ~offset params
>>>>>>> c97f2543
end

module Preserve : Strategy = struct
  (* Try to preserve variable names.
     - Assign the origin name if present: "{original_name}"
     - If present but not available, derive a similar name: "{original_name}${n}" (eg. result$3).
     - If not present, make up a name: "$${n}"

     Color variables one scope/block at a time - outer scope first.
  *)

<<<<<<< HEAD
  type t = {
    size   : int;
    mutable scopes : (S.t * Rehp_traverse.t) list
  }
  let create size = { size ; scopes = [] }

  let record_block t scope ~catch param =
    let defs = match catch, param with
      | true, [Id.V x] -> S.singleton x
      | true, [Id.S _] -> S.empty
      | true, _   -> assert false
      | false, _  -> scope.Rehp_traverse.def
=======
  type t =
    { size : int
    ; mutable scopes : (S.t * Js_traverse.t) list
    }

  let create size = { size; scopes = [] }

  let record_block t scope ~catch param =
    let defs =
      match catch, param with
      | true, [ V x ] -> S.singleton x
      | true, [ S _ ] -> S.empty
      | true, _ -> assert false
      | false, _ -> scope.Js_traverse.def
>>>>>>> c97f2543
    in
    t.scopes <- (defs, scope) :: t.scopes

  let allocate_variables t ~count:_ =
    let names = Array.make t.size "" in
    List.iter t.scopes ~f:(fun (defs, state) ->
<<<<<<< HEAD
      let assigned =
        List.fold_left ~f:StringSet.union ~init:StringSet.empty
          [
            state.Rehp_traverse.def_name;
            state.Rehp_traverse.use_name;
            (Backend.Current.keyword ())
          ]
      in
      let assigned = S.fold (fun var acc  ->
        let name = names.(Var.idx var) in
        if name <> ""
        then StringSet.add name acc
        else acc
      ) (S.union state.Rehp_traverse.use state.Rehp_traverse.def) assigned  in
      let _assigned = S.fold (fun var assigned ->
        assert (names.(Var.idx var) = "");
        let name =
          match Var.get_name var with
          | Some expected_name ->
            assert(expected_name <> "");
            if not (StringSet.mem expected_name assigned)
            then expected_name
            else
              let i = ref 0 in
              while StringSet.mem (Printf.sprintf "%s__%d" expected_name !i) assigned do
                incr i
              done;
              Printf.sprintf "%s__%d" expected_name !i
          | None -> Var.to_string var
=======
        let assigned =
          List.fold_left
            ~f:StringSet.union
            ~init:StringSet.empty
            [ state.Js_traverse.def_name; state.Js_traverse.use_name; Reserved.keyword ]
        in
        let assigned =
          S.fold
            (fun var acc ->
              let name = names.(Var.idx var) in
              if not (String.is_empty name) then StringSet.add name acc else acc)
            (S.union state.Js_traverse.use state.Js_traverse.def)
            assigned
>>>>>>> c97f2543
        in
        let _assigned =
          S.fold
            (fun var assigned ->
              assert (String.is_empty names.(Var.idx var));
              let name =
                match Var.get_name var with
                | Some expected_name ->
                    assert (not (String.is_empty expected_name));
                    if not (StringSet.mem expected_name assigned)
                    then expected_name
                    else
                      let i = ref 0 in
                      while
                        StringSet.mem (Printf.sprintf "%s$%d" expected_name !i) assigned
                      do
                        incr i
                      done;
                      Printf.sprintf "%s$%d" expected_name !i
                | None -> Var.to_string var
              in
              names.(Var.idx var) <- name;
              StringSet.add name assigned)
            defs
            assigned
        in
        ());
    names
end

<<<<<<< HEAD
class traverse record_block = object(m)
  inherit Rehp_traverse.free as super
  method! block ?(catch=false) params =
    record_block m#state ~catch params;
    super#block params
end
=======
class traverse record_block =
  object (m)
    inherit Js_traverse.free as super

    method! block ?(catch = false) params =
      record_block m#state ~catch params;
      super#block params
  end
>>>>>>> c97f2543

let program' (module Strategy : Strategy) p =
  let nv = Var.count () in
  let state = Strategy.create nv in
  let mapper = new traverse (Strategy.record_block state) in
  let p = mapper#program p in
  mapper#block [];
<<<<<<< HEAD
  if S.cardinal (mapper#get_free) <> 0
  then begin
    failwith_ "Some variables escaped (#%d)" (S.cardinal (mapper#get_free))
    (* S.iter(fun s -> (Format.eprintf "%s@." (Var.to_string s))) coloring#get_free *)
  end;
  let names = Strategy.allocate_variables state ~count:mapper#state.Rehp_traverse.count in
  (* if debug () then output_debug_information state coloring#state.Rehp_traverse.count; *)
  let color = function
    | Id.V v ->
        let name = names.(Var.idx v) in
        assert (not (String.is_empty name));
        Id.ident ~var:v name
=======
  if S.cardinal mapper#get_free <> 0
  then
    if true
    then failwith_ "Some variables escaped (#%d)" (S.cardinal mapper#get_free)
    else (
      Format.eprintf "Some variables escaped (#%d)" (S.cardinal mapper#get_free);
      S.iter (fun s -> Format.eprintf "%s@." (Var.to_string s)) mapper#get_free);
  let names = Strategy.allocate_variables state ~count:mapper#state.Js_traverse.count in
  (* if debug () then output_debug_information state coloring#state.Js_traverse.count; *)
  let color = function
    | V v ->
        let name = names.(Var.idx v) in
        assert (not (String.is_empty name));
        ident ~var:v name
>>>>>>> c97f2543
    | x -> x
  in
  (new Rehp_traverse.subst color)#program p

let program p =
  if Config.Flag.shortvar ()
  then program' (module Min) p
  else program' (module Preserve) p<|MERGE_RESOLUTION|>--- conflicted
+++ resolved
@@ -17,12 +17,8 @@
  * along with this program; if not, write to the Free Software
  * Foundation, Inc., 59 Temple Place - Suite 330, Boston, MA 02111-1307, USA.
  *)
-<<<<<<< HEAD
-open Stdlib
-=======
 open! Stdlib
-open Javascript
->>>>>>> c97f2543
+open Poly
 
 let debug = Debug.find "shortvar"
 
@@ -33,15 +29,8 @@
   type t
 
   val create : int -> t
-<<<<<<< HEAD
   val record_block : t -> Rehp_traverse.t -> catch:bool -> Id.t list -> unit
   val allocate_variables : t -> count:int Id.IdentMap.t -> string array
-=======
-
-  val record_block : t -> Js_traverse.t -> catch:bool -> Javascript.ident list -> unit
-
-  val allocate_variables : t -> count:int Javascript.IdentMap.t -> string array
->>>>>>> c97f2543
 end
 
 module Min : Strategy = struct
@@ -250,7 +239,6 @@
       Format.eprintf "short variable occurrences: %d/%d@." !n2 !n3);
     name
 
-<<<<<<< HEAD
   let add_constraints global u ?(offset=0) params =
     if Config.Flag.shortvar () then begin
 
@@ -279,40 +267,6 @@
     let offset = if catch then 5 else 0 in
     let all = S.union scope.Rehp_traverse.def scope.Rehp_traverse.use in
     add_constraints state all ~offset params;
-=======
-  let add_constraints global u ?(offset = 0) params =
-    let constr = global.constr in
-    let c = make_alloc_table () in
-    S.iter
-      (fun v ->
-        let i = Var.idx v in
-        constr.(i) <- c :: constr.(i))
-      u;
-    let params = Array.of_list params in
-    let len = Array.length params in
-    let len_max = len + offset in
-    if Array.length global.parameters < len_max
-    then (
-      let a = Array.make (2 * len_max) [] in
-      Array.blit
-        ~src:global.parameters
-        ~src_pos:0
-        ~dst:a
-        ~dst_pos:0
-        ~len:(Array.length global.parameters);
-      global.parameters <- a);
-    for i = 0 to len - 1 do
-      match params.(i) with
-      | V x -> global.parameters.(i + offset) <- x :: global.parameters.(i + offset)
-      | _ -> ()
-    done;
-    global.constraints <- u :: global.constraints
-
-  let record_block state scope ~catch params =
-    let offset = if catch then 5 else 0 in
-    let all = S.union scope.Js_traverse.def scope.Js_traverse.use in
-    add_constraints state all ~offset params
->>>>>>> c97f2543
 end
 
 module Preserve : Strategy = struct
@@ -324,7 +278,6 @@
      Color variables one scope/block at a time - outer scope first.
   *)
 
-<<<<<<< HEAD
   type t = {
     size   : int;
     mutable scopes : (S.t * Rehp_traverse.t) list
@@ -337,29 +290,12 @@
       | true, [Id.S _] -> S.empty
       | true, _   -> assert false
       | false, _  -> scope.Rehp_traverse.def
-=======
-  type t =
-    { size : int
-    ; mutable scopes : (S.t * Js_traverse.t) list
-    }
-
-  let create size = { size; scopes = [] }
-
-  let record_block t scope ~catch param =
-    let defs =
-      match catch, param with
-      | true, [ V x ] -> S.singleton x
-      | true, [ S _ ] -> S.empty
-      | true, _ -> assert false
-      | false, _ -> scope.Js_traverse.def
->>>>>>> c97f2543
     in
     t.scopes <- (defs, scope) :: t.scopes
 
   let allocate_variables t ~count:_ =
     let names = Array.make t.size "" in
     List.iter t.scopes ~f:(fun (defs, state) ->
-<<<<<<< HEAD
       let assigned =
         List.fold_left ~f:StringSet.union ~init:StringSet.empty
           [
@@ -374,37 +310,6 @@
         then StringSet.add name acc
         else acc
       ) (S.union state.Rehp_traverse.use state.Rehp_traverse.def) assigned  in
-      let _assigned = S.fold (fun var assigned ->
-        assert (names.(Var.idx var) = "");
-        let name =
-          match Var.get_name var with
-          | Some expected_name ->
-            assert(expected_name <> "");
-            if not (StringSet.mem expected_name assigned)
-            then expected_name
-            else
-              let i = ref 0 in
-              while StringSet.mem (Printf.sprintf "%s__%d" expected_name !i) assigned do
-                incr i
-              done;
-              Printf.sprintf "%s__%d" expected_name !i
-          | None -> Var.to_string var
-=======
-        let assigned =
-          List.fold_left
-            ~f:StringSet.union
-            ~init:StringSet.empty
-            [ state.Js_traverse.def_name; state.Js_traverse.use_name; Reserved.keyword ]
-        in
-        let assigned =
-          S.fold
-            (fun var acc ->
-              let name = names.(Var.idx var) in
-              if not (String.is_empty name) then StringSet.add name acc else acc)
-            (S.union state.Js_traverse.use state.Js_traverse.def)
-            assigned
->>>>>>> c97f2543
-        in
         let _assigned =
           S.fold
             (fun var assigned ->
@@ -434,23 +339,14 @@
     names
 end
 
-<<<<<<< HEAD
-class traverse record_block = object(m)
-  inherit Rehp_traverse.free as super
-  method! block ?(catch=false) params =
-    record_block m#state ~catch params;
-    super#block params
-end
-=======
 class traverse record_block =
   object (m)
-    inherit Js_traverse.free as super
+    inherit Rehp_traverse.free as super
 
     method! block ?(catch = false) params =
       record_block m#state ~catch params;
       super#block params
   end
->>>>>>> c97f2543
 
 let program' (module Strategy : Strategy) p =
   let nv = Var.count () in
@@ -458,20 +354,6 @@
   let mapper = new traverse (Strategy.record_block state) in
   let p = mapper#program p in
   mapper#block [];
-<<<<<<< HEAD
-  if S.cardinal (mapper#get_free) <> 0
-  then begin
-    failwith_ "Some variables escaped (#%d)" (S.cardinal (mapper#get_free))
-    (* S.iter(fun s -> (Format.eprintf "%s@." (Var.to_string s))) coloring#get_free *)
-  end;
-  let names = Strategy.allocate_variables state ~count:mapper#state.Rehp_traverse.count in
-  (* if debug () then output_debug_information state coloring#state.Rehp_traverse.count; *)
-  let color = function
-    | Id.V v ->
-        let name = names.(Var.idx v) in
-        assert (not (String.is_empty name));
-        Id.ident ~var:v name
-=======
   if S.cardinal mapper#get_free <> 0
   then
     if true
@@ -479,14 +361,13 @@
     else (
       Format.eprintf "Some variables escaped (#%d)" (S.cardinal mapper#get_free);
       S.iter (fun s -> Format.eprintf "%s@." (Var.to_string s)) mapper#get_free);
-  let names = Strategy.allocate_variables state ~count:mapper#state.Js_traverse.count in
+  let names = Strategy.allocate_variables state ~count:mapper#state.Rehp_traverse.count in
   (* if debug () then output_debug_information state coloring#state.Js_traverse.count; *)
   let color = function
-    | V v ->
+    | Id.V v ->
         let name = names.(Var.idx v) in
         assert (not (String.is_empty name));
-        ident ~var:v name
->>>>>>> c97f2543
+        Id.ident ~var:v name
     | x -> x
   in
   (new Rehp_traverse.subst color)#program p
