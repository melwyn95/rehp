--- conflicted
+++ resolved
@@ -39,121 +39,6 @@
   | None | Some _ -> "unknown location"
 
 let parse_annot loc s =
-<<<<<<< HEAD
-  let buf = Lexing.from_string s in
-  try
-    match Annot_parser.annot Annot_lexer.initial buf with
-    | `Requires (_, l) -> Some (`Requires (Some loc, l))
-    | `Provides (_, n, k, ka) -> Some (`Provides (Some loc, n, k, ka))
-    | `Version (_, l) -> Some (`Version (Some loc, l))
-    | `Weakdef _ -> Some (`Weakdef (Some loc))
-  with
-  | Not_found -> None
-  | _exc ->
-      (* Format.eprintf "Not found for %s : %s @." (Printexc.to_string exc) s; *)
-      None
-
-let error s = Format.ksprintf (fun s -> failwith s) s
-
-let is_file_directive cmt =
-  let lexbuf = Lexing.from_string cmt in
-  try
-    let _file, _line = Js_lexer.pos lexbuf in
-    true
-  with _ -> false
-
-let parse_file f =
-  let file =
-    try
-      match Findlib.path_require_findlib f with
-      | Some f ->
-          let pkg, f' =
-            match String.split ~sep:Filename.dir_sep f with
-            | [] -> assert false
-            | [ f ] -> "js_of_ocaml-compiler", f
-            | pkg :: l -> pkg, List.fold_left l ~init:"" ~f:Filename.concat
-          in
-          Fs.absolute_path (Filename.concat (Findlib.find_pkg_dir pkg) f')
-      | None -> Fs.absolute_path f
-    with
-    | Not_found -> error "cannot find file '%s'. @." f
-    | Sys_error s -> error "%s@." s
-  in
-
-  let lex = Parse_js.lexer_from_file ~rm_comment:false file in
-  let status, lexs =
-    Parse_js.lexer_fold
-      (fun (status, lexs) t ->
-        match t with
-        | Js_token.TComment (_info, str) when is_file_directive str -> (
-            match status with
-            | `Annot _ -> `Annot [], lexs
-            | `Code (an, co) -> `Annot [], (List.rev an, List.rev co) :: lexs)
-        | Js_token.TComment (info, str) -> (
-            match parse_annot info str with
-            | None -> status, lexs
-            | Some a -> (
-                match status with
-                | `Annot annot -> `Annot (a :: annot), lexs
-                | `Code (an, co) -> `Annot [ a ], (List.rev an, List.rev co) :: lexs))
-        | _ when Js_token.is_comment t -> status, lexs
-        | Js_token.TUnknown (info, _) ->
-            Format.eprintf
-              "Unknown token while parsing JavaScript at %s@."
-              (loc (Some info));
-            if not (Filename.check_suffix file ".js")
-            then Format.eprintf "%S doesn't look like a JavaScript file@." file;
-            failwith "Error while parsing JavaScript"
-        | c -> (
-            match status with
-            | `Code (annot, code) -> `Code (annot, c :: code), lexs
-            | `Annot annot -> `Code (annot, [ c ]), lexs))
-      (`Annot [], [])
-      lex
-  in
-  let lexs =
-    match status with
-    | `Annot _ -> lexs
-    | `Code (annot, code) -> (List.rev annot, List.rev code) :: lexs
-  in
-
-  let res =
-    List.rev_map lexs ~f:(fun (annot, code) ->
-        let lex = Parse_js.lexer_from_list code in
-        try
-          let code = Parse_js.parse lex in
-          let fragment =
-            { provides = None
-            ; requires = []
-            ; version_constraint = []
-            ; weakdef = false
-            ; code
-            }
-          in
-          List.fold_left annot ~init:fragment ~f:(fun fragment a ->
-              match a with
-              | `Provides (pi, name, kind, ka) ->
-                  { fragment with provides = Some (pi, name, kind, ka) }
-              | `Requires (_, mn) -> { fragment with requires = mn @ fragment.requires }
-              | `Version (_, l) ->
-                  { fragment with version_constraint = l :: fragment.version_constraint }
-              | `Weakdef _ -> { fragment with weakdef = true })
-        with Parse_js.Parsing_error pi ->
-          let name =
-            match pi with
-            | { Parse_info.src = Some x; _ } | { Parse_info.name = Some x; _ } -> x
-            | _ -> "??"
-          in
-          error
-            "cannot parse file %S (orig:%S from l:%d, c:%d)@."
-            f
-            name
-            pi.Parse_info.line
-            pi.Parse_info.col)
-  in
-  res
-
-=======
   match String.drop_prefix ~prefix:"//" s with
   | None -> None
   | Some s -> (
@@ -335,7 +220,6 @@
       super#merge_info from
   end
 
->>>>>>> c97f2543
 (*
 exception May_not_return
 
@@ -374,13 +258,6 @@
   try loop_all_sources p; true with May_not_return -> false
 *)
 
-<<<<<<< HEAD
-let version_match =
-  List.for_all ~f:(fun (op, str) -> op Ocaml_version.(compare current (split str)) 0)
-
-(* TODO: All of these Javascript ASTs should be raw Rehp asts *)
-
-=======
 let check_primitive ~name pi ~code ~requires =
   let free =
     if Config.Flag.warn_unused ()
@@ -410,7 +287,6 @@
 let version_match =
   List.for_all ~f:(fun (op, str) -> op Ocaml_version.(compare current (split str)) 0)
 
->>>>>>> c97f2543
 type always_required =
   { filename : string
   ; program : Javascript.program
@@ -437,13 +313,6 @@
 
 let always_included = ref []
 
-<<<<<<< HEAD
-
-let add_file f =
-  List.iter
-    (parse_file f)
-    ~f:(fun { provides; requires; version_constraint; weakdef; code } ->
-=======
 class traverse_and_find_named_values all =
   object
     inherit Js_traverse.map as self
@@ -471,7 +340,6 @@
   match ignore with
   | `Because _ -> ()
   | `No ->
->>>>>>> c97f2543
       let vmatch =
         match version_constraint with
         | [] -> true
@@ -482,21 +350,14 @@
         incr last_code_id;
         let id = !last_code_id in
         match provides with
-<<<<<<< HEAD
-        | None ->
-            always_included := { filename = f; program = code } :: !always_included;
-            Hashtbl.add code_pieces id (code, requires)
-=======
         | None -> always_included := { filename; program = code } :: !always_included
->>>>>>> c97f2543
         | Some (pi, name, kind, ka) ->
             let code = Macro.f code in
             let module J = Javascript in
             let rec find = function
               | [] -> None
-<<<<<<< HEAD
-              | (J.Function_declaration (Id.S { Id.name = n; _ }, l, _, _), _) :: _
-                when name = n ->
+              | (J.Function_declaration (J.S { J.name = n; _ }, l, _, _), _) :: _
+                when String.equal name n ->
                   Some (List.length l)
               | _ :: rem -> find rem
             in
@@ -505,13 +366,6 @@
              * that do nothing but forward arguments to them. This is useful
              * when creating differently typed wrappers around poorly typed
              * externs. *)
-=======
-              | (J.Function_declaration (J.S { J.name = n; _ }, l, _, _), _) :: _
-                when String.equal name n ->
-                  Some (List.length l)
-              | _ :: rem -> find rem
-            in
->>>>>>> c97f2543
             let arity = find code in
             let arity =
               match arity, ka with
@@ -527,7 +381,6 @@
               | _ -> None
             in
             Primitive.register name kind ka arity;
-<<<<<<< HEAD
             (* The only reason named values are extracted in the js stubs are so
              * that specialize_js.ml can avoid registering ones that are never
              * used. We can sacrifice this optimization in order to not need to
@@ -535,47 +388,28 @@
              * will prevent the bundling of unused code. *)
             (* let named_values = find_named_value code in *)
             (* StringSet.iter Primitive.register_named_value named_values; *)
-=======
-            StringSet.iter Primitive.register_named_value named_values;
->>>>>>> c97f2543
             (if Hashtbl.mem provided name
             then
               let _, ploc, weakdef = Hashtbl.find provided name in
               if not weakdef
               then
-<<<<<<< HEAD
                 (* Perhaps make this warning disabled - overriding can be very
                  * useful. Or maybe just make those weakdefs? *)
-=======
->>>>>>> c97f2543
                 warn
                   "warning: overriding primitive %S\n  old: %s\n  new: %s@."
                   name
                   (loc ploc)
                   (loc pi));
-<<<<<<< HEAD
-
             Hashtbl.add provided name (id, pi, weakdef);
             Hashtbl.add provided_rev id (name, pi);
             (* check_primitive name pi code req *)
-            Hashtbl.add code_pieces id (code, requires)))
-=======
-            Hashtbl.add provided name (id, pi, weakdef);
-            Hashtbl.add provided_rev id (name, pi);
-            check_primitive ~name pi ~code ~requires;
             Hashtbl.add code_pieces id (code, requires))
 
 let add_file filename = List.iter (parse_file filename) ~f:(load_fragment ~filename)
->>>>>>> c97f2543
 
 let get_provided () =
   Hashtbl.fold (fun k _ acc -> StringSet.add k acc) provided StringSet.empty
 
-<<<<<<< HEAD
-let load_files l = List.iter l ~f:add_file
-
-(*;  check_deps () *)
-=======
 let check_deps () =
   let provided = get_provided () in
   Hashtbl.iter
@@ -604,7 +438,6 @@
 let load_files l =
   List.iter l ~f:add_file;
   check_deps ()
->>>>>>> c97f2543
 
 (* resolve *)
 let rec resolve_dep_name_rev visited path nm =
@@ -670,14 +503,11 @@
   in
   visited_rev, missing
 
-<<<<<<< HEAD
-=======
 let link program state =
   let runtime = List.flatten (List.rev (program :: state.codes)) in
   let always_required = state.always_required_codes in
   { runtime_code = runtime; always_required_codes = always_required }
 
->>>>>>> c97f2543
 let all state =
   IntSet.fold
     (fun id acc ->
@@ -686,13 +516,9 @@
         name :: acc
       with Not_found -> acc)
     state.ids
-<<<<<<< HEAD
     []
 
-let link state =
+(* let link state =
   let runtime = List.flatten (List.rev state.codes) in
   let always_required = state.always_required_codes in
-  { runtime_code = runtime; always_required_codes = always_required }
-=======
-    []
->>>>>>> c97f2543
+  { runtime_code = runtime; always_required_codes = always_required } *)