--- conflicted
+++ resolved
@@ -72,18 +72,10 @@
 
 type identifier = string
 
-<<<<<<< HEAD
 type ident_string = Id.ident_string =
   { name : identifier
   ; var : Code.Var.t option
   ; loc : Loc.t }
-=======
-type ident_string =
-  { name : identifier
-  ; var : Code.Var.t option
-  ; loc : location
-  }
->>>>>>> c97f2543
 
 type ident = Id.t =
   | S of ident_string
@@ -143,13 +135,6 @@
   | IncrB
   | DecrB
 
-<<<<<<< HEAD
-and arguments = expression list
-
-and property_name_and_value_list = (property_name * expression) list
-
-and property_name = Id.property_name =
-=======
 and spread =
   [ `Spread
   | `Not_spread
@@ -160,7 +145,6 @@
 and property_name_and_value_list = (property_name * expression) list
 
 and property_name =
->>>>>>> c97f2543
   | PNI of identifier
   | PNS of string
   | PNN of Num.t
@@ -169,10 +153,7 @@
   | RawText of string
   | RawSubstitution of expression
 and expression =
-<<<<<<< HEAD
   | ERaw of raw_segment list
-=======
->>>>>>> c97f2543
   | ESeq of expression * expression
   | ECond of expression * expression * expression
   | EBin of binop * expression * expression
@@ -183,11 +164,7 @@
   | ENew of expression * arguments option
   | EVar of ident
   | EFun of function_expression
-<<<<<<< HEAD
-  | EStr of string * [`Bytes | `Utf8]
-=======
   | EStr of string * [ `Bytes | `Utf8 ]
->>>>>>> c97f2543
   (* A string can either be composed of a sequence of bytes, or be
          UTF-8 encoded. In the second case, the string may contain
          escape sequences. *)
@@ -202,11 +179,8 @@
 
 (* A.4 Statements *)
 and statement =
-<<<<<<< HEAD
   (* provides, requires, content *)
   | Raw_statement of string list * string list * string
-=======
->>>>>>> c97f2543
   | Block of block
   | Variable_statement of variable_declaration list
   | Empty_statement
@@ -215,22 +189,12 @@
   | Do_while_statement of (statement * location) * expression
   | While_statement of expression * (statement * location)
   | For_statement of
-<<<<<<< HEAD
-      (expression option, variable_declaration list) Stdlib.either
-=======
       (expression option, variable_declaration list) either
->>>>>>> c97f2543
       * expression option
       * expression option
       * (statement * location)
   | ForIn_statement of
-<<<<<<< HEAD
-      (expression, variable_declaration) Stdlib.either
-      * expression
-      * (statement * location)
-=======
       (expression, variable_declaration) either * expression * (statement * location)
->>>>>>> c97f2543
   | Continue_statement of Label.t option
   | Break_statement of Label.t option
   | Return_statement of expression option
@@ -244,13 +208,10 @@
   | Try_statement of block * (ident * block) option * block option
   | Debugger_statement
 
-<<<<<<< HEAD
-=======
 and ('left, 'right) either =
   | Left of 'left
   | Right of 'right
 
->>>>>>> c97f2543
 and block = statement_list
 
 and statement_list = (statement * location) list
@@ -280,17 +241,12 @@
   | Statement of statement
   | Function_declaration of function_declaration
 
-<<<<<<< HEAD
 val string_of_number : float -> string
 
 val compare_ident : ident -> ident -> int
 
-=======
-val compare_ident : ident -> ident -> int
-
 val is_ident : string -> bool
 
->>>>>>> c97f2543
 val ident : ?loc:location -> ?var:Code.Var.t -> identifier -> ident
 
 module IdentSet : Set.S with type elt = ident
