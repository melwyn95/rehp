(* Js_of_ocaml library
 * http://www.ocsigen.org/js_of_ocaml/
 * Copyright (C) 2010 Vincent Balat
 * Laboratoire PPS - CNRS Université Paris Diderot
 *
 * This program is free software; you can redistribute it and/or modify
 * it under the terms of the GNU Lesser General Public License as published by
 * the Free Software Foundation, with linking exception;
 * either version 2.1 of the License, or (at your option) any later version.
 *
 * This program is distributed in the hope that it will be useful,
 * but WITHOUT ANY WARRANTY; without even the implied warranty of
 * MERCHANTABILITY or FITNESS FOR A PARTICULAR PURPOSE.  See the
 * GNU Lesser General Public License for more details.
 *
 * You should have received a copy of the GNU Lesser General Public License
 * along with this program; if not, write to the Free Software
 * Foundation, Inc., 59 Temple Place - Suite 330, Boston, MA 02111-1307, USA.
 *)

(** Programming mouse or keyboard events handlers using Lwt *)

open Js_of_ocaml

(**
   Reminder:
   Event capturing starts with the outer most element in the DOM and
   works inwards to the HTML element the event took place on (capture phase)
   and then out again (bubbling phase).

   Examples of use:

   Waiting for a click on [elt1] before continuing:

   {[let%lwt _ = Lwt_js_events.click elt1 in]}

   Doing some operation for each value change in input element [inp]:

   {[Lwt_js_events.(async (fun () ->
      clicks inp1 (fun ev _ -> ...)
   ))]}

   Defining a thread that waits for ESC key on an element:

   {[let rec esc elt =
      let%lwt ev = keydown elt in
      if ev##.keyCode = 27
      then Lwt.return ev
      else esc elt]}

   Waiting for a click or escape key before continuing:

   {[let%lwt () =
       Lwt.pick [(let%lwt _ = esc Dom_html.document in Lwt.return ());
                 (let%lwt _ = click Dom_html.document in Lwt.return ())]
     in ...]}

  {2 Create Lwt threads for events} *)

val make_event :
     (#Dom_html.event as 'a) Js.t Dom_html.Event.typ
  -> ?use_capture:bool
  -> ?passive:bool
  -> #Dom_html.eventTarget Js.t
  -> 'a Js.t Lwt.t
(** [make_event ev target] creates a Lwt thread that waits
    for the event [ev] to happen on [target] (once).
    This thread isa cancellable using [Lwt.cancel].
    If you set the optional parameter [~use_capture:true],
    the event will be caught during the capture phase,
    otherwise it is caught during the bubbling phase
    (default).
    If you set the optional parameter [~passive:true],
    the user agent will ignore [preventDefault] calls
    inside the event callback.
*)

val seq_loop :
     (?use_capture:bool -> ?passive:bool -> 'target -> 'event Lwt.t)
  -> ?cancel_handler:bool
  -> ?use_capture:bool
  -> ?passive:bool
  -> 'target
  -> ('event -> unit Lwt.t -> unit Lwt.t)
  -> unit Lwt.t
(** [seq_loop (make_event ev) target handler] creates a looping Lwt
    thread that waits for the event [ev] to happen on [target], then
    execute handler, and start again waiting for the event. Events
    happening during the execution of the handler are ignored. See
    [async_loop] and [buffered_loop] for alternative semantics.

    For example, the [clicks] function below is defined by:

    [let clicks ?use_capture ?passive t = seq_loop click ?use_capture ?passive t]

    The thread returned is cancellable using [Lwt.cancel].
    In order for the loop thread to be canceled from within the handler,
    the latter receives the former as its second parameter.

    By default, cancelling the loop will not cancel the potential
    currently running handler. This behaviour can be changed by
    setting the [cancel_handler] parameter to true.
*)

val async_loop :
     (?use_capture:bool -> ?passive:bool -> 'target -> 'event Lwt.t)
  -> ?use_capture:bool
  -> ?passive:bool
  -> 'target
  -> ('event -> unit Lwt.t -> unit Lwt.t)
  -> unit Lwt.t
(** [async_loop] is similar to [seq_loop], but each handler runs
    independently. No event is thus missed, but since several
    instances of the handler can be run concurrently, it is up to the
    programmer to ensure that they interact correctly.

    Cancelling the loop will not cancel the potential currently running
    handlers.
*)

val buffered_loop :
     (?use_capture:bool -> ?passive:bool -> 'target -> 'event Lwt.t)
  -> ?cancel_handler:bool
  -> ?cancel_queue:bool
  -> ?use_capture:bool
  -> ?passive:bool
  -> 'target
  -> ('event -> unit Lwt.t -> unit Lwt.t)
  -> unit Lwt.t
(** [buffered_loop] is similar to [seq_loop], but any event that
    occurs during an execution of the handler is queued instead of
    being ignored.

    No event is thus missed, but there can be a non predictable delay
    between its trigger and its treatment. It is thus a good idea to
    use this loop with handlers whose running time is short, so the
    memorized event still makes sense when the handler is eventually
    executed. It is also up to the programmer to ensure that event
    handlers terminate so the queue will eventually be emptied.

    By default, cancelling the loop will not cancel the (potential)
    currently running handler, but any other queued event will be
    dropped. This behaviour can be customized using the two optional
    parameters [cancel_handler] and [cancel_queue].
*)

val async : (unit -> unit Lwt.t) -> unit
(** [async t] records a thread to be executed later.
    It is implemented by calling yield, then Lwt.async.
    This is useful if you want to create a new event listener
    when you are inside an event handler.
    This avoids the current event to be caught by the new event handler
    (if it propagates).
*)

val func_limited_loop :
     (?use_capture:bool -> ?passive:bool -> 'a -> 'b Lwt.t)
  -> (unit -> 'a Lwt.t)
  -> ?use_capture:bool
  -> ?passive:bool
  -> 'a
  -> ('b -> unit Lwt.t -> unit Lwt.t)
  -> unit Lwt.t
(** [func_limited_loop event delay_fun target handler] will behave like
    [Lwt_js_events.async_loop event target handler] but it will run [delay_fun]
    first, and execute [handler] only when [delay_fun] is finished and
    no other event occurred in the meantime.

    This allows to limit the number of events caught.

    Be careful, it is an asynchrone loop, so if you give too little time,
    several instances of your handler could be run in same time **)

val limited_loop :
     (?use_capture:bool -> ?passive:bool -> 'a -> 'b Lwt.t)
  -> ?elapsed_time:float
  -> ?use_capture:bool
  -> ?passive:bool
  -> 'a
  -> ('b -> unit Lwt.t -> unit Lwt.t)
  -> unit Lwt.t
(** Same as func_limited_loop but take time instead of function
    By default elapsed_time = 0.1s = 100ms **)

(**  {2 Predefined functions for some types of events} *)

val click :
     ?use_capture:bool
  -> ?passive:bool
  -> #Dom_html.eventTarget Js.t
  -> Dom_html.mouseEvent Js.t Lwt.t
<<<<<<< HEAD
=======

val copy :
     ?use_capture:bool
  -> ?passive:bool
  -> #Dom_html.eventTarget Js.t
  -> Dom_html.clipboardEvent Js.t Lwt.t

val cut :
     ?use_capture:bool
  -> ?passive:bool
  -> #Dom_html.eventTarget Js.t
  -> Dom_html.clipboardEvent Js.t Lwt.t

val paste :
     ?use_capture:bool
  -> ?passive:bool
  -> #Dom_html.eventTarget Js.t
  -> Dom_html.clipboardEvent Js.t Lwt.t
>>>>>>> c97f2543

val dblclick :
     ?use_capture:bool
  -> ?passive:bool
  -> #Dom_html.eventTarget Js.t
  -> Dom_html.mouseEvent Js.t Lwt.t

val mousedown :
     ?use_capture:bool
  -> ?passive:bool
  -> #Dom_html.eventTarget Js.t
  -> Dom_html.mouseEvent Js.t Lwt.t

val mouseup :
     ?use_capture:bool
  -> ?passive:bool
  -> #Dom_html.eventTarget Js.t
  -> Dom_html.mouseEvent Js.t Lwt.t

val mouseover :
     ?use_capture:bool
  -> ?passive:bool
  -> #Dom_html.eventTarget Js.t
  -> Dom_html.mouseEvent Js.t Lwt.t

val mousemove :
     ?use_capture:bool
  -> ?passive:bool
  -> #Dom_html.eventTarget Js.t
  -> Dom_html.mouseEvent Js.t Lwt.t

val mouseout :
     ?use_capture:bool
  -> ?passive:bool
  -> #Dom_html.eventTarget Js.t
  -> Dom_html.mouseEvent Js.t Lwt.t

val keypress :
     ?use_capture:bool
  -> ?passive:bool
  -> #Dom_html.eventTarget Js.t
  -> Dom_html.keyboardEvent Js.t Lwt.t

val keydown :
     ?use_capture:bool
  -> ?passive:bool
  -> #Dom_html.eventTarget Js.t
  -> Dom_html.keyboardEvent Js.t Lwt.t

val keyup :
     ?use_capture:bool
  -> ?passive:bool
  -> #Dom_html.eventTarget Js.t
  -> Dom_html.keyboardEvent Js.t Lwt.t

val input :
     ?use_capture:bool
  -> ?passive:bool
  -> #Dom_html.eventTarget Js.t
  -> Dom_html.event Js.t Lwt.t

val timeupdate :
     ?use_capture:bool
  -> ?passive:bool
  -> #Dom_html.eventTarget Js.t
  -> Dom_html.event Js.t Lwt.t

val change :
     ?use_capture:bool
  -> ?passive:bool
  -> #Dom_html.eventTarget Js.t
  -> Dom_html.event Js.t Lwt.t

val dragstart :
     ?use_capture:bool
  -> ?passive:bool
  -> #Dom_html.eventTarget Js.t
  -> Dom_html.dragEvent Js.t Lwt.t

val dragend :
     ?use_capture:bool
  -> ?passive:bool
  -> #Dom_html.eventTarget Js.t
  -> Dom_html.dragEvent Js.t Lwt.t

val dragenter :
     ?use_capture:bool
  -> ?passive:bool
  -> #Dom_html.eventTarget Js.t
  -> Dom_html.dragEvent Js.t Lwt.t

val dragover :
     ?use_capture:bool
  -> ?passive:bool
  -> #Dom_html.eventTarget Js.t
  -> Dom_html.dragEvent Js.t Lwt.t

val dragleave :
     ?use_capture:bool
  -> ?passive:bool
  -> #Dom_html.eventTarget Js.t
  -> Dom_html.dragEvent Js.t Lwt.t

val drag :
     ?use_capture:bool
  -> ?passive:bool
  -> #Dom_html.eventTarget Js.t
  -> Dom_html.dragEvent Js.t Lwt.t

val drop :
     ?use_capture:bool
  -> ?passive:bool
  -> #Dom_html.eventTarget Js.t
  -> Dom_html.dragEvent Js.t Lwt.t

val focus :
     ?use_capture:bool
  -> ?passive:bool
  -> #Dom_html.eventTarget Js.t
  -> Dom_html.focusEvent Js.t Lwt.t

val blur :
     ?use_capture:bool
  -> ?passive:bool
  -> #Dom_html.eventTarget Js.t
  -> Dom_html.focusEvent Js.t Lwt.t

val scroll :
     ?use_capture:bool
  -> ?passive:bool
  -> #Dom_html.eventTarget Js.t
  -> Dom_html.event Js.t Lwt.t

val submit :
     ?use_capture:bool
  -> ?passive:bool
  -> #Dom_html.eventTarget Js.t
<<<<<<< HEAD
  -> Dom_html.event Js.t Lwt.t
=======
  -> Dom_html.submitEvent Js.t Lwt.t
>>>>>>> c97f2543

val select :
     ?use_capture:bool
  -> ?passive:bool
  -> #Dom_html.eventTarget Js.t
  -> Dom_html.event Js.t Lwt.t

val mousewheel :
     ?use_capture:bool
  -> ?passive:bool
  -> #Dom_html.eventTarget Js.t
  -> (Dom_html.mouseEvent Js.t * (int * int)) Lwt.t
(** This function returns the event,
    together with the numbers of ticks the mouse wheel moved.
    Positive means down or right.
    This interface is compatible with all (recent) browsers. *)

val touchstart :
     ?use_capture:bool
  -> ?passive:bool
  -> #Dom_html.eventTarget Js.t
  -> Dom_html.touchEvent Js.t Lwt.t

val touchmove :
     ?use_capture:bool
  -> ?passive:bool
  -> #Dom_html.eventTarget Js.t
  -> Dom_html.touchEvent Js.t Lwt.t

val touchend :
     ?use_capture:bool
  -> ?passive:bool
  -> #Dom_html.eventTarget Js.t
  -> Dom_html.touchEvent Js.t Lwt.t

val touchcancel :
     ?use_capture:bool
  -> ?passive:bool
  -> #Dom_html.eventTarget Js.t
  -> Dom_html.touchEvent Js.t Lwt.t

val lostpointercapture :
     ?use_capture:bool
  -> ?passive:bool
  -> #Dom_html.eventTarget Js.t
  -> Dom_html.pointerEvent Js.t Lwt.t

val gotpointercapture :
     ?use_capture:bool
  -> ?passive:bool
  -> #Dom_html.eventTarget Js.t
  -> Dom_html.pointerEvent Js.t Lwt.t

val pointerenter :
     ?use_capture:bool
  -> ?passive:bool
  -> #Dom_html.eventTarget Js.t
  -> Dom_html.pointerEvent Js.t Lwt.t

val pointercancel :
     ?use_capture:bool
  -> ?passive:bool
  -> #Dom_html.eventTarget Js.t
  -> Dom_html.pointerEvent Js.t Lwt.t

val pointerdown :
     ?use_capture:bool
  -> ?passive:bool
  -> #Dom_html.eventTarget Js.t
  -> Dom_html.pointerEvent Js.t Lwt.t

val pointerleave :
     ?use_capture:bool
  -> ?passive:bool
  -> #Dom_html.eventTarget Js.t
  -> Dom_html.pointerEvent Js.t Lwt.t

val pointermove :
     ?use_capture:bool
  -> ?passive:bool
  -> #Dom_html.eventTarget Js.t
  -> Dom_html.pointerEvent Js.t Lwt.t

val pointerout :
     ?use_capture:bool
  -> ?passive:bool
  -> #Dom_html.eventTarget Js.t
  -> Dom_html.pointerEvent Js.t Lwt.t

val pointerover :
     ?use_capture:bool
  -> ?passive:bool
  -> #Dom_html.eventTarget Js.t
  -> Dom_html.pointerEvent Js.t Lwt.t

val pointerup :
     ?use_capture:bool
  -> ?passive:bool
  -> #Dom_html.eventTarget Js.t
  -> Dom_html.pointerEvent Js.t Lwt.t

val transitionend : #Dom_html.eventTarget Js.t -> unit Lwt.t
(** Returns when a CSS transition terminates on the element. *)

val transitionends :
     ?cancel_handler:bool
  -> #Dom_html.eventTarget Js.t
  -> (unit Lwt.t -> unit Lwt.t)
  -> unit Lwt.t

val load :
     ?use_capture:bool
  -> ?passive:bool
  -> #Dom_html.imageElement Js.t
  -> Dom_html.event Js.t Lwt.t

val error :
     ?use_capture:bool
  -> ?passive:bool
  -> #Dom_html.imageElement Js.t
  -> Dom_html.event Js.t Lwt.t

val abort :
     ?use_capture:bool
  -> ?passive:bool
  -> #Dom_html.imageElement Js.t
  -> Dom_html.event Js.t Lwt.t

val canplay :
     ?use_capture:bool
  -> ?passive:bool
  -> #Dom_html.eventTarget Js.t
  -> Dom_html.event Js.t Lwt.t

val canplaythrough :
     ?use_capture:bool
  -> ?passive:bool
  -> #Dom_html.eventTarget Js.t
  -> Dom_html.event Js.t Lwt.t

val durationchange :
     ?use_capture:bool
  -> ?passive:bool
  -> #Dom_html.eventTarget Js.t
  -> Dom_html.event Js.t Lwt.t

val emptied :
     ?use_capture:bool
  -> ?passive:bool
  -> #Dom_html.eventTarget Js.t
  -> Dom_html.event Js.t Lwt.t

val ended :
     ?use_capture:bool
  -> ?passive:bool
  -> #Dom_html.eventTarget Js.t
  -> Dom_html.event Js.t Lwt.t

val loadeddata :
     ?use_capture:bool
  -> ?passive:bool
  -> #Dom_html.eventTarget Js.t
  -> Dom_html.event Js.t Lwt.t

val loadedmetadata :
     ?use_capture:bool
  -> ?passive:bool
  -> #Dom_html.eventTarget Js.t
  -> Dom_html.event Js.t Lwt.t

val loadstart :
     ?use_capture:bool
  -> ?passive:bool
  -> #Dom_html.eventTarget Js.t
  -> Dom_html.event Js.t Lwt.t

val pause :
     ?use_capture:bool
  -> ?passive:bool
  -> #Dom_html.eventTarget Js.t
  -> Dom_html.event Js.t Lwt.t

val play :
     ?use_capture:bool
  -> ?passive:bool
  -> #Dom_html.eventTarget Js.t
  -> Dom_html.event Js.t Lwt.t

val playing :
     ?use_capture:bool
  -> ?passive:bool
  -> #Dom_html.eventTarget Js.t
  -> Dom_html.event Js.t Lwt.t

val ratechange :
     ?use_capture:bool
  -> ?passive:bool
  -> #Dom_html.eventTarget Js.t
  -> Dom_html.event Js.t Lwt.t

val seeked :
     ?use_capture:bool
  -> ?passive:bool
  -> #Dom_html.eventTarget Js.t
  -> Dom_html.event Js.t Lwt.t

val seeking :
     ?use_capture:bool
  -> ?passive:bool
  -> #Dom_html.eventTarget Js.t
  -> Dom_html.event Js.t Lwt.t

val stalled :
     ?use_capture:bool
  -> ?passive:bool
  -> #Dom_html.eventTarget Js.t
  -> Dom_html.event Js.t Lwt.t

val suspend :
     ?use_capture:bool
  -> ?passive:bool
  -> #Dom_html.eventTarget Js.t
  -> Dom_html.event Js.t Lwt.t

val volumechange :
     ?use_capture:bool
  -> ?passive:bool
  -> #Dom_html.eventTarget Js.t
  -> Dom_html.event Js.t Lwt.t

val waiting :
     ?use_capture:bool
  -> ?passive:bool
  -> #Dom_html.eventTarget Js.t
  -> Dom_html.event Js.t Lwt.t

val clicks :
     ?cancel_handler:bool
  -> ?use_capture:bool
  -> ?passive:bool
  -> #Dom_html.eventTarget Js.t
  -> (Dom_html.mouseEvent Js.t -> unit Lwt.t -> unit Lwt.t)
  -> unit Lwt.t

val copies :
     ?cancel_handler:bool
  -> ?use_capture:bool
  -> ?passive:bool
  -> #Dom_html.eventTarget Js.t
  -> (Dom_html.clipboardEvent Js.t -> unit Lwt.t -> unit Lwt.t)
  -> unit Lwt.t

val cuts :
     ?cancel_handler:bool
  -> ?use_capture:bool
  -> ?passive:bool
  -> #Dom_html.eventTarget Js.t
  -> (Dom_html.clipboardEvent Js.t -> unit Lwt.t -> unit Lwt.t)
  -> unit Lwt.t

val pastes :
     ?cancel_handler:bool
  -> ?use_capture:bool
  -> ?passive:bool
  -> #Dom_html.eventTarget Js.t
  -> (Dom_html.clipboardEvent Js.t -> unit Lwt.t -> unit Lwt.t)
  -> unit Lwt.t

val dblclicks :
     ?cancel_handler:bool
  -> ?use_capture:bool
  -> ?passive:bool
  -> #Dom_html.eventTarget Js.t
  -> (Dom_html.mouseEvent Js.t -> unit Lwt.t -> unit Lwt.t)
  -> unit Lwt.t

val mousedowns :
     ?cancel_handler:bool
  -> ?use_capture:bool
  -> ?passive:bool
  -> #Dom_html.eventTarget Js.t
  -> (Dom_html.mouseEvent Js.t -> unit Lwt.t -> unit Lwt.t)
  -> unit Lwt.t

val mouseups :
     ?cancel_handler:bool
  -> ?use_capture:bool
  -> ?passive:bool
  -> #Dom_html.eventTarget Js.t
  -> (Dom_html.mouseEvent Js.t -> unit Lwt.t -> unit Lwt.t)
  -> unit Lwt.t

val mouseovers :
     ?cancel_handler:bool
  -> ?use_capture:bool
  -> ?passive:bool
  -> #Dom_html.eventTarget Js.t
  -> (Dom_html.mouseEvent Js.t -> unit Lwt.t -> unit Lwt.t)
  -> unit Lwt.t

val mousemoves :
     ?cancel_handler:bool
  -> ?use_capture:bool
  -> ?passive:bool
  -> #Dom_html.eventTarget Js.t
  -> (Dom_html.mouseEvent Js.t -> unit Lwt.t -> unit Lwt.t)
  -> unit Lwt.t

val mouseouts :
     ?cancel_handler:bool
  -> ?use_capture:bool
  -> ?passive:bool
  -> #Dom_html.eventTarget Js.t
  -> (Dom_html.mouseEvent Js.t -> unit Lwt.t -> unit Lwt.t)
  -> unit Lwt.t

val keypresses :
     ?cancel_handler:bool
  -> ?use_capture:bool
  -> ?passive:bool
  -> #Dom_html.eventTarget Js.t
  -> (Dom_html.keyboardEvent Js.t -> unit Lwt.t -> unit Lwt.t)
  -> unit Lwt.t

val keydowns :
     ?cancel_handler:bool
  -> ?use_capture:bool
  -> ?passive:bool
  -> #Dom_html.eventTarget Js.t
  -> (Dom_html.keyboardEvent Js.t -> unit Lwt.t -> unit Lwt.t)
  -> unit Lwt.t

val keyups :
     ?cancel_handler:bool
  -> ?use_capture:bool
  -> ?passive:bool
  -> #Dom_html.eventTarget Js.t
  -> (Dom_html.keyboardEvent Js.t -> unit Lwt.t -> unit Lwt.t)
  -> unit Lwt.t

val inputs :
     ?cancel_handler:bool
  -> ?use_capture:bool
  -> ?passive:bool
  -> #Dom_html.eventTarget Js.t
  -> (Dom_html.event Js.t -> unit Lwt.t -> unit Lwt.t)
  -> unit Lwt.t

val timeupdates :
     ?cancel_handler:bool
  -> ?use_capture:bool
  -> ?passive:bool
  -> #Dom_html.eventTarget Js.t
  -> (Dom_html.event Js.t -> unit Lwt.t -> unit Lwt.t)
  -> unit Lwt.t

val changes :
     ?cancel_handler:bool
  -> ?use_capture:bool
  -> ?passive:bool
  -> #Dom_html.eventTarget Js.t
  -> (Dom_html.event Js.t -> unit Lwt.t -> unit Lwt.t)
  -> unit Lwt.t

val dragstarts :
     ?cancel_handler:bool
  -> ?use_capture:bool
  -> ?passive:bool
  -> #Dom_html.eventTarget Js.t
  -> (Dom_html.dragEvent Js.t -> unit Lwt.t -> unit Lwt.t)
  -> unit Lwt.t

val dragends :
     ?cancel_handler:bool
  -> ?use_capture:bool
  -> ?passive:bool
  -> #Dom_html.eventTarget Js.t
  -> (Dom_html.dragEvent Js.t -> unit Lwt.t -> unit Lwt.t)
  -> unit Lwt.t

val dragenters :
     ?cancel_handler:bool
  -> ?use_capture:bool
  -> ?passive:bool
  -> #Dom_html.eventTarget Js.t
  -> (Dom_html.dragEvent Js.t -> unit Lwt.t -> unit Lwt.t)
  -> unit Lwt.t

val dragovers :
     ?cancel_handler:bool
  -> ?use_capture:bool
  -> ?passive:bool
  -> #Dom_html.eventTarget Js.t
  -> (Dom_html.dragEvent Js.t -> unit Lwt.t -> unit Lwt.t)
  -> unit Lwt.t

val dragleaves :
     ?cancel_handler:bool
  -> ?use_capture:bool
  -> ?passive:bool
  -> #Dom_html.eventTarget Js.t
  -> (Dom_html.dragEvent Js.t -> unit Lwt.t -> unit Lwt.t)
  -> unit Lwt.t

val drags :
     ?cancel_handler:bool
  -> ?use_capture:bool
  -> ?passive:bool
  -> #Dom_html.eventTarget Js.t
  -> (Dom_html.dragEvent Js.t -> unit Lwt.t -> unit Lwt.t)
  -> unit Lwt.t

val drops :
     ?cancel_handler:bool
  -> ?use_capture:bool
  -> ?passive:bool
  -> #Dom_html.eventTarget Js.t
  -> (Dom_html.dragEvent Js.t -> unit Lwt.t -> unit Lwt.t)
  -> unit Lwt.t

val mousewheels :
     ?cancel_handler:bool
  -> ?use_capture:bool
  -> ?passive:bool
  -> #Dom_html.eventTarget Js.t
  -> (Dom_html.mouseEvent Js.t * (int * int) -> unit Lwt.t -> unit Lwt.t)
  -> unit Lwt.t

val touchstarts :
     ?cancel_handler:bool
  -> ?use_capture:bool
  -> ?passive:bool
  -> #Dom_html.eventTarget Js.t
  -> (Dom_html.touchEvent Js.t -> unit Lwt.t -> unit Lwt.t)
  -> unit Lwt.t

val touchmoves :
     ?cancel_handler:bool
  -> ?use_capture:bool
  -> ?passive:bool
  -> #Dom_html.eventTarget Js.t
  -> (Dom_html.touchEvent Js.t -> unit Lwt.t -> unit Lwt.t)
  -> unit Lwt.t

val touchends :
     ?cancel_handler:bool
  -> ?use_capture:bool
  -> ?passive:bool
  -> #Dom_html.eventTarget Js.t
  -> (Dom_html.touchEvent Js.t -> unit Lwt.t -> unit Lwt.t)
  -> unit Lwt.t

val touchcancels :
     ?cancel_handler:bool
  -> ?use_capture:bool
  -> ?passive:bool
  -> #Dom_html.eventTarget Js.t
  -> (Dom_html.touchEvent Js.t -> unit Lwt.t -> unit Lwt.t)
  -> unit Lwt.t

val focuses :
     ?cancel_handler:bool
  -> ?use_capture:bool
  -> ?passive:bool
  -> #Dom_html.eventTarget Js.t
  -> (Dom_html.focusEvent Js.t -> unit Lwt.t -> unit Lwt.t)
  -> unit Lwt.t

val blurs :
     ?cancel_handler:bool
  -> ?use_capture:bool
  -> ?passive:bool
  -> #Dom_html.eventTarget Js.t
  -> (Dom_html.focusEvent Js.t -> unit Lwt.t -> unit Lwt.t)
  -> unit Lwt.t

val scrolls :
     ?cancel_handler:bool
  -> ?use_capture:bool
  -> ?passive:bool
  -> #Dom_html.eventTarget Js.t
  -> (Dom_html.event Js.t -> unit Lwt.t -> unit Lwt.t)
  -> unit Lwt.t

val submits :
     ?cancel_handler:bool
  -> ?use_capture:bool
  -> ?passive:bool
  -> #Dom_html.eventTarget Js.t
  -> (Dom_html.submitEvent Js.t -> unit Lwt.t -> unit Lwt.t)
  -> unit Lwt.t

val selects :
     ?cancel_handler:bool
  -> ?use_capture:bool
  -> ?passive:bool
  -> #Dom_html.eventTarget Js.t
  -> (Dom_html.event Js.t -> unit Lwt.t -> unit Lwt.t)
  -> unit Lwt.t

val loads :
     ?cancel_handler:bool
  -> ?use_capture:bool
  -> ?passive:bool
  -> #Dom_html.imageElement Js.t
  -> (Dom_html.event Js.t -> unit Lwt.t -> unit Lwt.t)
  -> unit Lwt.t

val errors :
     ?cancel_handler:bool
  -> ?use_capture:bool
  -> ?passive:bool
  -> #Dom_html.imageElement Js.t
  -> (Dom_html.event Js.t -> unit Lwt.t -> unit Lwt.t)
  -> unit Lwt.t

val aborts :
     ?cancel_handler:bool
  -> ?use_capture:bool
  -> ?passive:bool
  -> #Dom_html.imageElement Js.t
  -> (Dom_html.event Js.t -> unit Lwt.t -> unit Lwt.t)
  -> unit Lwt.t

val canplays :
     ?cancel_handler:bool
  -> ?use_capture:bool
  -> ?passive:bool
  -> #Dom_html.eventTarget Js.t
  -> (Dom_html.event Js.t -> unit Lwt.t -> unit Lwt.t)
  -> unit Lwt.t

val canplaythroughs :
     ?cancel_handler:bool
  -> ?use_capture:bool
  -> ?passive:bool
  -> #Dom_html.eventTarget Js.t
  -> (Dom_html.event Js.t -> unit Lwt.t -> unit Lwt.t)
  -> unit Lwt.t

val durationchanges :
     ?cancel_handler:bool
  -> ?use_capture:bool
  -> ?passive:bool
  -> #Dom_html.eventTarget Js.t
  -> (Dom_html.event Js.t -> unit Lwt.t -> unit Lwt.t)
  -> unit Lwt.t

val emptieds :
     ?cancel_handler:bool
  -> ?use_capture:bool
  -> ?passive:bool
  -> #Dom_html.eventTarget Js.t
  -> (Dom_html.event Js.t -> unit Lwt.t -> unit Lwt.t)
  -> unit Lwt.t

val endeds :
     ?cancel_handler:bool
  -> ?use_capture:bool
  -> ?passive:bool
  -> #Dom_html.eventTarget Js.t
  -> (Dom_html.event Js.t -> unit Lwt.t -> unit Lwt.t)
  -> unit Lwt.t

val loadeddatas :
     ?cancel_handler:bool
  -> ?use_capture:bool
  -> ?passive:bool
  -> #Dom_html.eventTarget Js.t
  -> (Dom_html.event Js.t -> unit Lwt.t -> unit Lwt.t)
  -> unit Lwt.t

val loadedmetadatas :
     ?cancel_handler:bool
  -> ?use_capture:bool
  -> ?passive:bool
  -> #Dom_html.eventTarget Js.t
  -> (Dom_html.event Js.t -> unit Lwt.t -> unit Lwt.t)
  -> unit Lwt.t

val loadstarts :
     ?cancel_handler:bool
  -> ?use_capture:bool
  -> ?passive:bool
  -> #Dom_html.eventTarget Js.t
  -> (Dom_html.event Js.t -> unit Lwt.t -> unit Lwt.t)
  -> unit Lwt.t

val pauses :
     ?cancel_handler:bool
  -> ?use_capture:bool
  -> ?passive:bool
  -> #Dom_html.eventTarget Js.t
  -> (Dom_html.event Js.t -> unit Lwt.t -> unit Lwt.t)
  -> unit Lwt.t

val plays :
     ?cancel_handler:bool
  -> ?use_capture:bool
  -> ?passive:bool
  -> #Dom_html.eventTarget Js.t
  -> (Dom_html.event Js.t -> unit Lwt.t -> unit Lwt.t)
  -> unit Lwt.t

val playings :
     ?cancel_handler:bool
  -> ?use_capture:bool
  -> ?passive:bool
  -> #Dom_html.eventTarget Js.t
  -> (Dom_html.event Js.t -> unit Lwt.t -> unit Lwt.t)
  -> unit Lwt.t

val ratechanges :
     ?cancel_handler:bool
  -> ?use_capture:bool
  -> ?passive:bool
  -> #Dom_html.eventTarget Js.t
  -> (Dom_html.event Js.t -> unit Lwt.t -> unit Lwt.t)
  -> unit Lwt.t

val seekeds :
     ?cancel_handler:bool
  -> ?use_capture:bool
  -> ?passive:bool
  -> #Dom_html.eventTarget Js.t
  -> (Dom_html.event Js.t -> unit Lwt.t -> unit Lwt.t)
  -> unit Lwt.t

val seekings :
     ?cancel_handler:bool
  -> ?use_capture:bool
  -> ?passive:bool
  -> #Dom_html.eventTarget Js.t
  -> (Dom_html.event Js.t -> unit Lwt.t -> unit Lwt.t)
  -> unit Lwt.t

val stalleds :
     ?cancel_handler:bool
  -> ?use_capture:bool
  -> ?passive:bool
  -> #Dom_html.eventTarget Js.t
  -> (Dom_html.event Js.t -> unit Lwt.t -> unit Lwt.t)
  -> unit Lwt.t

val suspends :
     ?cancel_handler:bool
  -> ?use_capture:bool
  -> ?passive:bool
  -> #Dom_html.eventTarget Js.t
  -> (Dom_html.event Js.t -> unit Lwt.t -> unit Lwt.t)
  -> unit Lwt.t

val volumechanges :
     ?cancel_handler:bool
  -> ?use_capture:bool
  -> ?passive:bool
  -> #Dom_html.eventTarget Js.t
  -> (Dom_html.event Js.t -> unit Lwt.t -> unit Lwt.t)
  -> unit Lwt.t

val waitings :
     ?cancel_handler:bool
  -> ?use_capture:bool
  -> ?passive:bool
  -> #Dom_html.eventTarget Js.t
  -> (Dom_html.event Js.t -> unit Lwt.t -> unit Lwt.t)
  -> unit Lwt.t

val lostpointercaptures :
     ?cancel_handler:bool
  -> ?use_capture:bool
  -> ?passive:bool
  -> #Dom_html.eventTarget Js.t
  -> (Dom_html.pointerEvent Js.t -> unit Lwt.t -> unit Lwt.t)
  -> unit Lwt.t

val gotpointercaptures :
     ?cancel_handler:bool
  -> ?use_capture:bool
  -> ?passive:bool
  -> #Dom_html.eventTarget Js.t
  -> (Dom_html.pointerEvent Js.t -> unit Lwt.t -> unit Lwt.t)
  -> unit Lwt.t

val pointerenters :
     ?cancel_handler:bool
  -> ?use_capture:bool
  -> ?passive:bool
  -> #Dom_html.eventTarget Js.t
  -> (Dom_html.pointerEvent Js.t -> unit Lwt.t -> unit Lwt.t)
  -> unit Lwt.t

val pointercancels :
     ?cancel_handler:bool
  -> ?use_capture:bool
  -> ?passive:bool
  -> #Dom_html.eventTarget Js.t
  -> (Dom_html.pointerEvent Js.t -> unit Lwt.t -> unit Lwt.t)
  -> unit Lwt.t

val pointerdowns :
     ?cancel_handler:bool
  -> ?use_capture:bool
  -> ?passive:bool
  -> #Dom_html.eventTarget Js.t
  -> (Dom_html.pointerEvent Js.t -> unit Lwt.t -> unit Lwt.t)
  -> unit Lwt.t

val pointerleaves :
     ?cancel_handler:bool
  -> ?use_capture:bool
  -> ?passive:bool
  -> #Dom_html.eventTarget Js.t
  -> (Dom_html.pointerEvent Js.t -> unit Lwt.t -> unit Lwt.t)
  -> unit Lwt.t

val pointermoves :
     ?cancel_handler:bool
  -> ?use_capture:bool
  -> ?passive:bool
  -> #Dom_html.eventTarget Js.t
  -> (Dom_html.pointerEvent Js.t -> unit Lwt.t -> unit Lwt.t)
  -> unit Lwt.t

val pointerouts :
     ?cancel_handler:bool
  -> ?use_capture:bool
  -> ?passive:bool
  -> #Dom_html.eventTarget Js.t
  -> (Dom_html.pointerEvent Js.t -> unit Lwt.t -> unit Lwt.t)
  -> unit Lwt.t

val pointerovers :
     ?cancel_handler:bool
  -> ?use_capture:bool
  -> ?passive:bool
  -> #Dom_html.eventTarget Js.t
  -> (Dom_html.pointerEvent Js.t -> unit Lwt.t -> unit Lwt.t)
  -> unit Lwt.t

val pointerups :
     ?cancel_handler:bool
  -> ?use_capture:bool
  -> ?passive:bool
  -> #Dom_html.eventTarget Js.t
  -> (Dom_html.pointerEvent Js.t -> unit Lwt.t -> unit Lwt.t)
  -> unit Lwt.t

val request_animation_frame : unit -> unit Lwt.t
(** Returns when a repaint of the window by the browser starts.
    (see JS method [window.requestAnimationFrame]) *)

val onload : unit -> Dom_html.event Js.t Lwt.t
(** Returns when the page is loaded *)

val domContentLoaded : unit -> unit Lwt.t

val onunload : unit -> Dom_html.event Js.t Lwt.t

val onbeforeunload : unit -> Dom_html.event Js.t Lwt.t

val onresize : unit -> Dom_html.event Js.t Lwt.t

val onorientationchange : unit -> Dom_html.event Js.t Lwt.t

val onpopstate : unit -> Dom_html.popStateEvent Js.t Lwt.t

val onhashchange : unit -> Dom_html.hashChangeEvent Js.t Lwt.t

val onorientationchange_or_onresize : unit -> Dom_html.event Js.t Lwt.t

val onresizes : (Dom_html.event Js.t -> unit Lwt.t -> unit Lwt.t) -> unit Lwt.t

val onorientationchanges : (Dom_html.event Js.t -> unit Lwt.t -> unit Lwt.t) -> unit Lwt.t

val onpopstates : (Dom_html.popStateEvent Js.t -> unit Lwt.t -> unit Lwt.t) -> unit Lwt.t

val onhashchanges :
  (Dom_html.hashChangeEvent Js.t -> unit Lwt.t -> unit Lwt.t) -> unit Lwt.t

val onorientationchanges_or_onresizes :
  (Dom_html.event Js.t -> unit Lwt.t -> unit Lwt.t) -> unit Lwt.t

val limited_onresizes :
  ?elapsed_time:float -> (Dom_html.event Js.t -> unit Lwt.t -> unit Lwt.t) -> unit Lwt.t

val limited_onorientationchanges :
  ?elapsed_time:float -> (Dom_html.event Js.t -> unit Lwt.t -> unit Lwt.t) -> unit Lwt.t

val limited_onorientationchanges_or_onresizes :
  ?elapsed_time:float -> (Dom_html.event Js.t -> unit Lwt.t -> unit Lwt.t) -> unit Lwt.t<|MERGE_RESOLUTION|>--- conflicted
+++ resolved
@@ -189,8 +189,6 @@
   -> ?passive:bool
   -> #Dom_html.eventTarget Js.t
   -> Dom_html.mouseEvent Js.t Lwt.t
-<<<<<<< HEAD
-=======
 
 val copy :
      ?use_capture:bool
@@ -209,7 +207,6 @@
   -> ?passive:bool
   -> #Dom_html.eventTarget Js.t
   -> Dom_html.clipboardEvent Js.t Lwt.t
->>>>>>> c97f2543
 
 val dblclick :
      ?use_capture:bool
@@ -347,11 +344,7 @@
      ?use_capture:bool
   -> ?passive:bool
   -> #Dom_html.eventTarget Js.t
-<<<<<<< HEAD
-  -> Dom_html.event Js.t Lwt.t
-=======
   -> Dom_html.submitEvent Js.t Lwt.t
->>>>>>> c97f2543
 
 val select :
      ?use_capture:bool
