--- conflicted
+++ resolved
@@ -38,7 +38,6 @@
 
     external get : 'a -> 'b -> 'c = "caml_js_get"
 
-<<<<<<< HEAD
   external dict_get : 'a -> 'b -> 'c = "caml_js_dict_get"
 
   external property_get : 'a -> 'b -> 'c = "caml_js_property_get"
@@ -50,17 +49,11 @@
   external property_set : 'a -> 'b -> 'c -> unit = "caml_js_property_set"
 
   external delete : 'a -> 'b -> unit = "caml_js_delete"
-=======
-    external set : 'a -> 'b -> 'c -> unit = "caml_js_set"
-
-    external delete : 'a -> 'b -> unit = "caml_js_delete"
->>>>>>> c97f2543
 
     external call : 'a -> 'b -> any array -> 'c = "caml_js_call"
 
     external fun_call : 'a -> any array -> 'b = "caml_js_fun_call"
 
-<<<<<<< HEAD
   external fun_call0 : 'a -> 'b = "caml_js_fun_call0"
 
   external fun_call1 : 'a -> 'b -> 'c = "caml_js_fun_call1"
@@ -84,11 +77,6 @@
   (* external meth_call4 : 'a -> string -> 'b -> 'c -> 'd -> 'e -> 'f = "caml_js_meth_call4" *)
 
   external new_obj : 'a -> any array -> 'b = "caml_js_new"
-=======
-    external meth_call : 'a -> string -> any array -> 'b = "caml_js_meth_call"
-
-    external new_obj : 'a -> any array -> 'b = "caml_js_new"
->>>>>>> c97f2543
 
     external new_obj_arr : 'a -> any_js_array -> 'b = "caml_ojs_new_arr"
 
@@ -100,7 +88,6 @@
 
     external eval_string : string -> 'a = "caml_js_eval_string"
 
-<<<<<<< HEAD
   external raw_expr : string -> 'a = "caml_js_raw_expr"
 
   external raw_expr1 : string -> 'a -> 'b = "caml_js_raw_expr"
@@ -112,9 +99,6 @@
   external raw_expr4 : string -> 'a -> 'b -> 'c -> 'd -> 'e = "caml_js_raw_expr"
 
   external js_expr : string -> 'a = "caml_js_expr"
-=======
-    external js_expr : string -> 'a = "caml_js_expr"
->>>>>>> c97f2543
 
     external pure_js_expr : string -> 'a = "caml_pure_js_expr"
 
@@ -126,7 +110,6 @@
       (any_js_array -> 'b) -> ('c, any_js_array -> 'b) meth_callback
       = "caml_js_wrap_callback_arguments"
 
-<<<<<<< HEAD
   external callback_with_arity : int -> ('a -> 'b) -> ('c, 'a -> 'b) meth_callback
     = "caml_js_wrap_callback_strict"
 
@@ -135,16 +118,6 @@
 
   external meth_callback_with_arity : int -> ('b -> 'a) -> ('b, 'a) meth_callback
     = "caml_js_wrap_meth_callback_strict"
-=======
-    external callback_with_arity : int -> ('a -> 'b) -> ('c, 'a -> 'b) meth_callback
-      = "caml_js_wrap_callback_strict"
-
-    external meth_callback : ('b -> 'a) -> ('b, 'a) meth_callback
-      = "caml_js_wrap_meth_callback_unsafe"
-
-    external meth_callback_with_arity : int -> ('b -> 'a) -> ('b, 'a) meth_callback
-      = "caml_js_wrap_meth_callback_strict"
->>>>>>> c97f2543
 
     external meth_callback_with_arguments :
       ('b -> any_js_array -> 'a) -> ('b, any_js_array -> 'a) meth_callback
@@ -162,7 +135,6 @@
 
   external debugger : unit -> unit = "debugger"
 
-<<<<<<< HEAD
 external nullable_of_option : 'a option -> 'a opt = "caml_js_nullable"
 
 let null = nullable_of_option None
@@ -170,9 +142,6 @@
 external is_some : 'a option -> 'a opt = "caml_js_is_some"
 
 external is_none : 'a option -> 'a opt = "caml_js_is_none"
-=======
-  let null : 'a opt = Unsafe.pure_js_expr "null"
->>>>>>> c97f2543
 
   external some : 'a -> 'a opt = "%identity"
 
@@ -223,52 +192,38 @@
 
     let get x f = if Unsafe.equals x null then f () else x
 
-<<<<<<< HEAD
   let option x = nullable_of_option x
-=======
+
+    let to_option x = case x (fun () -> None) (fun x -> Some x)
+  end
+
+  module Optdef : OPT with type 'a t = 'a optdef = struct
+    type 'a t = 'a optdef
+
+    let empty = undefined
+
+    let return = def
+
+    let map x f = if x == undefined then undefined else return (f x)
+
+    let bind x f = if x == undefined then undefined else f x
+
+    let test x = x != undefined
+
+    let iter x f = if x != undefined then f x
+
+    let case x f g = if x == undefined then f () else g x
+
+    let get x f = if x == undefined then f () else x
+
     let option x =
       match x with
       | None -> empty
       | Some x -> return x
->>>>>>> c97f2543
 
     let to_option x = case x (fun () -> None) (fun x -> Some x)
   end
 
-  module Optdef : OPT with type 'a t = 'a optdef = struct
-    type 'a t = 'a optdef
-
-    let empty = undefined
-
-    let return = def
-
-    let map x f = if x == undefined then undefined else return (f x)
-
-    let bind x f = if x == undefined then undefined else f x
-
-    let test x = x != undefined
-
-    let iter x f = if x != undefined then f x
-
-    let case x f g = if x == undefined then f () else g x
-
-    let get x f = if x == undefined then f () else x
-
-<<<<<<< HEAD
-  let option x =
-    match x with
-    | None -> empty
-    | Some x -> return x
-=======
-    let option x =
-      match x with
-      | None -> empty
-      | Some x -> return x
->>>>>>> c97f2543
-
-    let to_option x = case x (fun () -> None) (fun x -> Some x)
-  end
-
   (****)
 
   let coerce x f g = Opt.get (f x) (fun () -> g x)
@@ -295,13 +250,6 @@
 
   type 'a callback = (unit, 'a) meth_callback
 
-<<<<<<< HEAD
-external wrap_callback : ('a -> 'b) -> ('c, 'a -> 'b) meth_callback
-  = "caml_js_wrap_callback"
-
-external wrap_meth_callback : ('a -> 'b) -> ('a, 'b) meth_callback
-  = "caml_js_wrap_meth_callback"
-=======
   external wrap_callback : ('a -> 'b) -> ('c, 'a -> 'b) meth_callback
     = "caml_js_wrap_callback"
 
@@ -310,7 +258,6 @@
 end
 
 include Js
->>>>>>> c97f2543
 
 (****)
 
