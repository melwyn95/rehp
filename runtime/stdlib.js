// Js_of_ocaml runtime support
// http://www.ocsigen.org/js_of_ocaml/
// Copyright (C) 2010 Jérôme Vouillon
// Laboratoire PPS - CNRS Université Paris Diderot
//
// This program is free software; you can redistribute it and/or modify
// it under the terms of the GNU Lesser General Public License as published by
// the Free Software Foundation, with linking exception;
// either version 2.1 of the License, or (at your option) any later version.
//
// This program is distributed in the hope that it will be useful,
// but WITHOUT ANY WARRANTY; without even the implied warranty of
// MERCHANTABILITY or FITNESS FOR A PARTICULAR PURPOSE.  See the
// GNU Lesser General Public License for more details.
//
// You should have received a copy of the GNU Lesser General Public License
// along with this program; if not, write to the Free Software
// Foundation, Inc., 59 Temple Place - Suite 330, Boston, MA 02111-1307, USA.

//Provides: caml_call_gen (const, shallow)
//Weakdef
function caml_call_gen(f, args) {
  if(f.fun)
    return caml_call_gen(f.fun, args);
  //FIXME, can happen with too many arguments
  if(typeof f !== "function") return f;
  var n = f.length | 0;
  if(n === 0) return f.apply(null,args);
  var argsLen = args.length | 0;
  var d = n - argsLen | 0;
  if (d == 0)
    return f.apply(null, args);
<<<<<<< HEAD
  else if (d < 0)
    return caml_call_gen(f.apply(null, raw_array_sub(args,0,n)),
                         raw_array_sub(args,n,argsLen - n));
  else
    return function (x){ return caml_call_gen(f, raw_array_append_one(args,x)); };
=======
  else if (d < 0) {
    return caml_call_gen(f.apply(null,args.slice(0,n)),args.slice(n));
  }
  else {
    return function (){
      var extra_args = (arguments.length == 0)?1:arguments.length;
      var nargs = new Array(args.length+extra_args);
      for(var i = 0; i < args.length; i++ ) nargs[i] = args[i];
      for(var i = 0; i < arguments.length; i++ ) nargs[args.length+i] = arguments[i];
      return caml_call_gen(f, nargs)
    }
  }
>>>>>>> c97f2543
}

//Provides: caml_named_values
var caml_named_values = {};

//Provides: caml_register_named_value (const,const)
//Requires: caml_named_values, caml_jsbytes_of_string
function caml_register_named_value(nm,v) {
  caml_named_values[caml_jsbytes_of_string(nm)] = v;
  return 0;
}

//Provides: caml_named_value
//Requires: caml_named_values
function caml_named_value(nm) {
  return caml_named_values[nm]
}

//Provides: caml_global_data
var caml_global_data = [0];

// The functions caml_register_global_module and caml_register_global had to be
// marked shallowly const in order for their blocks to not be considered
// "escaped" and therefore properly track variable origin for exporting
// idiomatic modules in eval.ml (required to correctly extract arity).

//Provides: caml_register_global (const, shallow, const)
//Requires: caml_global_data
function caml_register_global (n, v, name_opt) {
  if(name_opt && joo_global_object.toplevelReloc)
    n = joo_global_object.toplevelReloc(name_opt);
  caml_global_data[n + 1] = v;
  if(name_opt) caml_global_data[name_opt] = v;
}

//Provides: caml_register_global_module (const, shallow, const)
//Requires: caml_register_global
function caml_register_global_module (n, v, name) {
  return caml_register_global(n, v, name);
}

<<<<<<< HEAD
// Not a real stub, but eval.ml will take the purity of this into account when
// evaling.
//Provides: caml_register_global_module_metadata (const, shallow, const)
//Requires: caml_register_global
function caml_register_global_module_metadata (n, v, name) {
  return caml_register_global(n, v, name);
}

//Provides: caml_load_global_module (const)
//Requires: caml_global_data
function caml_load_global_module(n) {
  return caml_global_data[n];
}

//Provides: caml_get_global_data mutable
//Requires: caml_global_data
function caml_get_global_data (_unit) { return caml_global_data; }

//Raise exception

//Provides: caml_return_exn_constant (const)
//Version: < 4.02
function caml_return_exn_constant (tag) { return [0, tag]; }

//Provides: caml_return_exn_constant (const)
//Version: >= 4.02
function caml_return_exn_constant (tag) { return tag; }

// Wraps JS caught exceptions as ocaml ones.
//Provides: caml_wrap_exception const (const)
//Requires: caml_global_data,caml_js_to_string,caml_named_value
//Requires: caml_return_exn_constant
function caml_wrap_exception(e) {
  if(e instanceof Array) return e;
  //Stack_overflow: chrome, safari
  if(joo_global_object.RangeError
     && e instanceof joo_global_object.RangeError
     && e.message
     && e.message.match(/maximum call stack/i))
    return caml_return_exn_constant(caml_global_data.Stack_overflow);
  //Stack_overflow: firefox
  if(joo_global_object.InternalError
     && e instanceof joo_global_object.InternalError
     && e.message
     && e.message.match(/too much recursion/i))
    return caml_return_exn_constant(caml_global_data.Stack_overflow);
  //Wrap Error in Js.Error exception
  if(e instanceof joo_global_object.Error && caml_named_value("jsError"))
    return [0,caml_named_value("jsError"),e];
  //fallback: wrapped in Failure
  return [0,caml_global_data.Failure,caml_js_to_string (new String(e))];
}

// Experimental
//Provides: caml_wrap_thrown_exception
//Requires: caml_global_data
function caml_wrap_thrown_exception(exn) {
  exn.stack_trace = new joo_global_object.Error("Js exception containing backtrace");
  return exn;
}

// Experimental (shouldn't "reraised" exceptions be chained?)
//Provides: caml_wrap_thrown_exception_reraise
//Requires: caml_wrap_thrown_exception
function caml_wrap_thrown_exception_reraise(exn) {
  //never reraise for constant exn
  if(!exn.stack_trace || exn[0] == 248) {
    return caml_wrap_thrown_exception(exn);
  }
  return exn;
}
// Experimental
//Provides: caml_wrap_thrown_exception_traceless
function caml_wrap_thrown_exception_traceless(exn, force) {
  return exn;
}

/**
 * In JavaScript, anything is throwable. To create a similar semantics,
 * we always wrap every catch in a destructured (Throwable $t), and ensure
 * everything only ever throws something that is wrapped.
 * For the purpose of php, this might as well be called caml_unwrap_exception
 * since it also unwraps any Throwable shells that were necessary to throw
 * records upward.
 */

//Provides: caml_raise_constant (const)
//Requires: caml_wrap_thrown_exception
//Version: < 4.02
function caml_raise_constant (tag) { throw caml_wrap_thrown_exception([0, tag]); }

//Provides: caml_raise_constant (const)
//Requires: caml_wrap_thrown_exception
//Version: >= 4.02
function caml_raise_constant (tag) { throw caml_wrap_thrown_exception(tag); }


// TODO: Detect what kind of exception throwing is configured in the --enable
// flags and use that. In the mean time, use the most conservative exception
// wrapping.

//Provides: caml_raise_with_arg (const, const)
//Requires: caml_wrap_thrown_exception
function caml_raise_with_arg (tag, arg) { throw caml_wrap_thrown_exception([0, tag, arg]); }

//Provides: caml_raise_with_string (const, const)
//Requires: caml_raise_with_arg,caml_new_string
function caml_raise_with_string (tag, msg) {
  caml_raise_with_arg (tag, caml_new_string (msg));
}

//Provides: caml_raise_sys_error (const)
//Requires: caml_raise_with_string, caml_global_data
function caml_raise_sys_error (msg) {
  caml_raise_with_string(caml_global_data.Sys_error, msg);
}

//Provides: caml_failwith (const)
//Requires: caml_raise_with_string, caml_global_data
function caml_failwith (msg) {
  caml_raise_with_string(caml_global_data.Failure, msg);
}

//Provides: caml_js_error_of_exception
function caml_js_error_of_exception(exn) {
  if(exn.stack_trace) { return exn.stack_trace; }
  return null;
}


// Creates a dummy function to be used in mutually recursive code.
// Instead of the compiler emitting
//
//    var f=function dum(a,b){return dum.fun(a,b)},
//        z=[];
//    caml_update_dummy(f,function(x,y){return 1});
//    caml_update_dummy(z,[0,[0,f,_bq_]]);
//
// It can emit:
//
//    var f=caml_alloc_dummy_function(1,2),
//        z=[];
//    caml_update_dummy(f,function(x,y){return 1});
//    caml_update_dummy(z,[0,[0,f,_bq_]]);
//
//Provides: caml_alloc_dummy_function (const, const)
function caml_alloc_dummy_function (size, arity) {
  function f() {
    return f.fun.apply(this, arguments);
  };
  f.length = arity;
  return f;
}

//Provides: caml_invalid_argument (const)
//Requires: caml_raise_with_string, caml_global_data
function caml_invalid_argument (msg) {
  caml_raise_with_string(caml_global_data.Invalid_argument, msg);
}

//Provides: caml_raise_end_of_file
//Requires: caml_raise_constant, caml_global_data
function caml_raise_end_of_file (_unit) {
  caml_raise_constant(caml_global_data.End_of_file);
}

//Provides: caml_raise_zero_divide
//Requires: caml_raise_constant, caml_global_data
function caml_raise_zero_divide (_unit) {
  caml_raise_constant(caml_global_data.Division_by_zero);
}

//Provides: caml_raise_not_found
//Requires: caml_raise_constant, caml_global_data
function caml_raise_not_found (_unit) {
  caml_raise_constant(caml_global_data.Not_found); }


//Provides: caml_array_bound_error
//Requires: caml_invalid_argument
function caml_array_bound_error (_unit) {
  caml_invalid_argument("index out of bounds");
}

// Updates previously created dummy cells which could be dummy functions, or
// If it was possible to get rid of this, then every function could efficiently and automatically support partial application
// by being defined like:
//
//      var addTwo = function(x, y) {
//        return y === undefined ? function(y) {return addTwo(x, y)} :
//        x + y;
//      };
//
// Which would allow some inlining such as:
//
//      var addTwo = function(x, y) {
//        return y === undefined ? function(y) {return x + y} :
//        x + y;
//      };
//
// (Assuming undefined is never a valid value)
// (anything that checks argument length or function.length is slower!)
//
// dummy arrays waiting to hold cyclical structures.
//Provides: caml_update_dummy
function caml_update_dummy (x, y) {
  if( typeof y==="function" ) { x.fun = y; return 0; }
  if( y.fun ) { x.fun = y.fun; return 0; }
  var i = y.length; while (i--) x[i] = y[i]; return 0;
}

//Provides: caml_obj_is_block const (const)
function caml_obj_is_block (x) { return +(x instanceof Array); }
//Provides: caml_obj_tag const (const)
//Requires: MlBytes
function caml_obj_tag (x) { return (x instanceof Array)?x[0]:(x instanceof MlBytes)?252:1000; }
//Provides: caml_obj_set_tag (mutable, const)
function caml_obj_set_tag (x, tag) { x[0] = tag; return 0; }
//Provides: caml_obj_block const (const,const)
function caml_obj_block (tag, size) {
  var o = new Array(size+1);
  o[0]=tag;
  for (var i = 1; i <= size; i++) o[i] = 0;
  return o;
}
//Provides: caml_obj_dup mutable (const)
function caml_obj_dup (x) {
  var l = x.length;
  var a = new Array(l);
  for(var i = 0; i < l; i++ ) a[i] = x[i];
  return a;
}
//Provides: caml_obj_truncate (mutable, const)
//Requires: caml_invalid_argument
function caml_obj_truncate (x, s) {
  if (s<=0 || s + 1 > x.length)
    caml_invalid_argument ("Obj.truncate");
  if (x.length != s + 1) x.length = s + 1;
  return 0;
}

//Provides: caml_lazy_make_forward const (const)
function caml_lazy_make_forward (v) { return [250, v]; }

//Provides: caml_mul const
if (!Math.imul)
  Math.imul =
  function (x,y) {
    y |= 0;
    return ((((x >> 16) * y) << 16) + (x & 0xffff) * y)|0;
  };
var caml_mul = Math.imul;

//slightly slower
// function mul32(x,y) {
//   var xlo = x & 0xffff;
//   var xhi = x - xlo;
//   return (((xhi * y) |0) + xlo * y)|0;
// }

//Provides: caml_div
//Requires: caml_raise_zero_divide
function caml_div(x,y) {
  if (y == 0) caml_raise_zero_divide ();
  return (x/y)|0;
}

//Provides: caml_mod
//Requires: caml_raise_zero_divide
function caml_mod(x,y) {
  if (y == 0) caml_raise_zero_divide ();
  return x%y;
}

///////////// Pervasive
//Provides: caml_array_set (mutable, const, const)
//Requires: caml_array_bound_error
function caml_array_set (array, index, newval) {
  if ((index < 0) || (index >= array.length - 1)) caml_array_bound_error();
  array[index+1]=newval; return 0;
}

//Provides: caml_array_get mutable (const, const)
//Requires: caml_array_bound_error
function caml_array_get (array, index) {
  if ((index < 0) || (index >= array.length - 1)) caml_array_bound_error();
  return array[index+1];
}

//Provides: caml_check_bound (const, const)
//Requires: caml_array_bound_error
function caml_check_bound (array, index) {
  if (index >>> 0 >= array.length - 1) caml_array_bound_error();
  return array;
}

//Provides: caml_make_vect const (const, const)
function caml_make_vect (len, init) {
  var len = len + 1 | 0;
  var b = new Array(len);
  b[0]=0;
  for (var i = 1; i < len; i++) b[i] = init;
  return b;
}

//Provides: caml_make_float_vect const (const)
function caml_make_float_vect(len){
  var len = len + 1 | 0;
  var b = new Array(len);
  b[0]=254;
  for (var i = 1; i < len; i++) b[i] = 0;
  return b
}
//Provides: caml_floatarray_create const (const)
function caml_floatarray_create(len){
  var len = len + 1 | 0;
  var b = new Array(len);
  b[0]=254;
  for (var i = 1; i < len; i++) b[i] = 0;
  return b
}

//Provides: caml_compare_val (const, const, const)
//Requires: MlBytes, caml_int64_compare, caml_int_compare, caml_string_compare
//Requires: caml_invalid_argument
function caml_compare_val (a, b, total) {
  var stack = [];
  for(;;) {
    if (!(total && a === b)) {
      if (a instanceof MlBytes) {
        if (b instanceof MlBytes) {
          if (a !== b) {
            var x = caml_string_compare(a, b);
            if (x != 0) return x;
          }
        } else
          // Should not happen
          return 1;
      } else if (a instanceof Array && a[0] === (a[0]|0)) {
        var ta = a[0];
        // ignore double_array_tag
        if (ta === 254) ta=0;
        // Forward object
        if (ta === 250) {
          a = a[1];
          continue;
        } else if (b instanceof Array && b[0] === (b[0]|0)) {
          var tb = b[0];
          // ignore double_array_tag
          if (tb === 254) tb=0;
          // Forward object
          if (tb === 250) {
            b = b[1];
            continue;
          } else if (ta != tb) {
            return (ta < tb)?-1:1;
          } else {
            switch (ta) {
            case 248: {
              // Object
              var x = caml_int_compare(a[2], b[2]);
              if (x != 0) return x;
              break;
            }
            case 251: {
              caml_invalid_argument("equal: abstract value");
            }
            case 255: {
              // Int64
              var x = caml_int64_compare(a, b);
              if (x != 0) return x;
              break;
            }
            default:
              if (a.length != b.length) return (a.length < b.length)?-1:1;
              if (a.length > 1) stack.push(a, b, 1);
            }
          }
        } else
          return 1;
      } else if (b instanceof MlBytes ||
                 (b instanceof Array && b[0] === (b[0]|0))) {
        return -1;
      } else if (typeof a != "number" && a && 'compare' in a) {
        var cmp = a.compare(b,total);
        if (cmp != 0) return cmp;
      } else if (typeof a == "function") {
        caml_invalid_argument("compare: functional value");
      } else {
        if (a < b) return -1;
        if (a > b) return 1;
        if (a != b) {
          if (!total) return NaN;
          if (a == a) return 1;
          if (b == b) return -1;
        }
      }
    }
    if (stack.length == 0) return 0;
    var i = stack.pop();
    b = stack.pop();
    a = stack.pop();
    if (i + 1 < a.length) stack.push(a, b, i + 1);
    a = a[i];
    b = b[i];
  }
}
//Provides: caml_compare (const, const)
//Requires: caml_compare_val
function caml_compare (a, b) { return caml_compare_val (a, b, true); }
//Provides: caml_int_compare mutable (const, const)
function caml_int_compare (a, b) {
  if (a < b) return (-1); if (a == b) return 0; return 1;
}
//Provides: caml_equal mutable (const, const)
//Requires: caml_compare_val
function caml_equal (x, y) { return +(caml_compare_val(x,y,false) == 0); }
//Provides: caml_notequal mutable (const, const)
//Requires: caml_compare_val
function caml_notequal (x, y) { return +(caml_compare_val(x,y,false) != 0); }
//Provides: caml_greaterequal mutable (const, const)
//Requires: caml_compare_val
function caml_greaterequal (x, y) { return +(caml_compare_val(x,y,false) >= 0); }
//Provides: caml_greaterthan mutable (const, const)
//Requires: caml_compare_val
function caml_greaterthan (x, y) { return +(caml_compare_val(x,y,false) > 0); }
//Provides: caml_lessequal mutable (const, const)
//Requires: caml_compare_val
function caml_lessequal (x, y) { return +(caml_compare_val(x,y,false) <= 0); }
//Provides: caml_lessthan mutable (const, const)
//Requires: caml_compare_val
function caml_lessthan (x, y) { return +(caml_compare_val(x,y,false) < 0); }

//Provides: caml_parse_sign_and_base
//Requires: caml_string_unsafe_get, caml_ml_string_length
function caml_parse_sign_and_base (s) {
  var i = 0, len = caml_ml_string_length(s), base = 10, sign = 1;
  if (len > 0) {
    switch (caml_string_unsafe_get(s,i)) {
    case 45: i++; sign = -1; break;
    case 43: i++; sign = 1; break;
    }
  }
  if (i + 1 < len && caml_string_unsafe_get(s, i) == 48)
    switch (caml_string_unsafe_get(s, i + 1)) {
    case 120: case 88: base = 16; i += 2; break;
    case 111: case 79: base =  8; i += 2; break;
    case  98: case 66: base =  2; i += 2; break;
    }
  return [i, sign, base];
}

//Provides: caml_parse_digit
function caml_parse_digit(c) {
  if (c >= 48 && c <= 57)  return c - 48;
  if (c >= 65 && c <= 90)  return c - 55;
  if (c >= 97 && c <= 122) return c - 87;
  return -1;
}

//Provides: caml_int_of_string (const)
//Requires: caml_ml_string_length, caml_string_unsafe_get
//Requires: caml_parse_sign_and_base, caml_parse_digit, caml_failwith
function caml_int_of_string (s) {
  var r = caml_parse_sign_and_base (s);
  var i = r[0], sign = r[1], base = r[2];
  var len = caml_ml_string_length(s);
  var threshold = -1 >>> 0;
  var c = (i < len)?caml_string_unsafe_get(s, i):0;
  var d = caml_parse_digit(c);
  if (d < 0 || d >= base) caml_failwith("int_of_string");
  var res = d;
  for (i++;i<len;i++) {
    c = caml_string_unsafe_get(s, i);
    if (c == 95) continue;
    d = caml_parse_digit(c);
    if (d < 0 || d >= base) break;
    res = base * res + d;
    if (res > threshold) caml_failwith("int_of_string");
  }
  if (i != len) caml_failwith("int_of_string");
  // For base different from 10, we expect an unsigned representation,
  // hence any value of 'res' (less than 'threshold') is acceptable.
  // But we have to convert the result back to a signed integer.
  res = sign * res;
  if ((base == 10) && ((res | 0) != res))
    /* Signed representation expected, allow -2^(nbits-1) to 2^(nbits-1) - 1 */
    caml_failwith("int_of_string");
  return res | 0;
}

//Provides: caml_float_of_string (const)
//Requires: caml_failwith, caml_jsbytes_of_string
function caml_float_of_string(s) {
  var res;
  s = caml_jsbytes_of_string (s);
  res = +s;
  if ((s.length > 0) && (res === res)) return res;
  s = s.replace(/_/g,"");
  res = +s;
  if (((s.length > 0) && (res === res)) || /^[+-]?nan$/i.test(s)) return res;
  var m = /^ *([+-]?)0x([0-9a-f]+)\.?([0-9a-f]*)p([+-]?[0-9]+)/i.exec(s);
  //          1        2             3           4
  if(m){
    var m3 = m[3].replace(/0+$/,'');
    var mantissa = parseInt(m[1] + m[2] + m3, 16);
    var exponent = (m[4]|0) - 4*m3.length;
    res = mantissa * Math.pow(2, exponent);
    return res;
  }
  if(/^\+?inf(inity)?$/i.test(s)) return Infinity;
  if(/^-inf(inity)?$/i.test(s)) return -Infinity;
  caml_failwith("float_of_string");
}

//Provides: caml_is_printable const (const)
function caml_is_printable(c) { return +(c > 31 && c < 127); }

///////////// Format
//Provides: caml_parse_format
//Requires: caml_jsbytes_of_string, caml_invalid_argument
function caml_parse_format (fmt) {
  fmt = caml_jsbytes_of_string(fmt);
  var len = fmt.length;
  if (len > 31) caml_invalid_argument("format_int: format too long");
  var f =
      { justify:'+', signstyle:'-', filler:' ', alternate:false,
        base:0, signedconv:false, width:0, uppercase:false,
        sign:1, prec:-1, conv:'f' };
  for (var i = 0; i < len; i++) {
    var c = fmt.charAt(i);
    switch (c) {
    case '-':
      f.justify = '-'; break;
    case '+': case ' ':
      f.signstyle = c; break;
    case '0':
      f.filler = '0'; break;
    case '#':
      f.alternate = true; break;
    case '1': case '2': case '3': case '4': case '5':
    case '6': case '7': case '8': case '9':
      f.width = 0;
      while (c=fmt.charCodeAt(i) - 48, c >= 0 && c <= 9) {
        f.width = f.width * 10 + c; i++
      }
      i--;
      break;
    case '.':
      f.prec = 0;
      i++;
      while (c=fmt.charCodeAt(i) - 48, c >= 0 && c <= 9) {
        f.prec = f.prec * 10 + c; i++
      }
      i--;
    case 'd': case 'i':
      f.signedconv = true; /* fallthrough */
    case 'u':
      f.base = 10; break;
    case 'x':
      f.base = 16; break;
    case 'X':
      f.base = 16; f.uppercase = true; break;
    case 'o':
      f.base = 8; break;
    case 'e': case 'f': case 'g':
      f.signedconv = true; f.conv = c; break;
    case 'E': case 'F': case 'G':
      f.signedconv = true; f.uppercase = true;
      f.conv = c.toLowerCase (); break;
    }
  }
  return f;
}

//Provides: caml_finish_formatting
//Requires: caml_new_string
function caml_finish_formatting(f, rawbuffer) {
  if (f.uppercase) rawbuffer = rawbuffer.toUpperCase();
  var len = rawbuffer.length;
  /* Adjust len to reflect additional chars (sign, etc) */
  if (f.signedconv && (f.sign < 0 || f.signstyle != '-')) len++;
  if (f.alternate) {
    if (f.base == 8) len += 1;
    if (f.base == 16) len += 2;
  }
  /* Do the formatting */
  var buffer = "";
  if (f.justify == '+' && f.filler == ' ')
    for (var i = len; i < f.width; i++) buffer += ' ';
  if (f.signedconv) {
    if (f.sign < 0) buffer += '-';
    else if (f.signstyle != '-') buffer += f.signstyle;
  }
  if (f.alternate && f.base == 8) buffer += '0';
  if (f.alternate && f.base == 16) buffer += "0x";
  if (f.justify == '+' && f.filler == '0')
    for (var i = len; i < f.width; i++) buffer += '0';
  buffer += rawbuffer;
  if (f.justify == '-')
    for (var i = len; i < f.width; i++) buffer += ' ';
  return caml_new_string (buffer);
}

//Provides: caml_format_int const (const, const)
//Requires: caml_parse_format, caml_finish_formatting, caml_str_repeat
//Requires: caml_new_string, caml_jsbytes_of_string
function caml_format_int(fmt, i) {
  if (caml_jsbytes_of_string(fmt) == "%d") return caml_new_string(""+i);
  var f = caml_parse_format(fmt);
  if (i < 0) { if (f.signedconv) { f.sign = -1; i = -i; } else i >>>= 0; }
  var s = i.toString(f.base);
  if (f.prec >= 0) {
    f.filler = ' ';
    var n = f.prec - s.length;
    if (n > 0) s = caml_str_repeat (n, '0') + s;
  }
  return caml_finish_formatting(f, s);
}

//Provides: caml_format_float const
//Requires: caml_parse_format, caml_finish_formatting
function caml_format_float (fmt, x) {
  var s, f = caml_parse_format(fmt);
  var prec = (f.prec < 0)?6:f.prec;
  if (x < 0 || (x == 0 && 1/x == -Infinity)) { f.sign = -1; x = -x; }
  if (isNaN(x)) { s = "nan"; f.filler = ' '; }
  else if (!isFinite(x)) { s = "inf"; f.filler = ' '; }
  else
    switch (f.conv) {
    case 'e':
      var s = x.toExponential(prec);
      // exponent should be at least two digits
      var i = s.length;
      if (s.charAt(i - 3) == 'e')
        s = s.slice (0, i - 1) + '0' + s.slice (i - 1);
      break;
    case 'f':
      s = x.toFixed(prec); break;
    case 'g':
      prec = prec?prec:1;
      s = x.toExponential(prec - 1);
      var j = s.indexOf('e');
      var exp = +s.slice(j + 1);
      if (exp < -4 || x >= 1e21 || x.toFixed(0).length > prec) {
        // remove trailing zeroes
        var i = j - 1; while (s.charAt(i) == '0') i--;
        if (s.charAt(i) == '.') i--;
        s = s.slice(0, i + 1) + s.slice(j);
        i = s.length;
        if (s.charAt(i - 3) == 'e')
          s = s.slice (0, i - 1) + '0' + s.slice (i - 1);
        break;
      } else {
        var p = prec;
        if (exp < 0) { p -= exp + 1; s = x.toFixed(p); }
        else while (s = x.toFixed(p), s.length > prec + 1) p--;
        if (p) {
          // remove trailing zeroes
          var i = s.length - 1; while (s.charAt(i) == '0') i--;
          if (s.charAt(i) == '.') i--;
          s = s.slice(0, i + 1);
        }
      }
      break;
    }
  return caml_finish_formatting(f, s);
}

///////////// Hashtbl
//Provides: caml_hash_univ_param mutable
//Requires: MlBytes, caml_convert_string_to_bytes
//Requires: caml_int64_to_bytes, caml_int64_bits_of_float
function caml_hash_univ_param (count, limit, obj) {
  var hash_accu = 0;
  function hash_aux (obj) {
    limit --;
    if (count < 0 || limit < 0) return;
    if (obj instanceof Array && obj[0] === (obj[0]|0)) {
      switch (obj[0]) {
      case 248:
        // Object
        count --;
        hash_accu = (hash_accu * 65599 + obj[2]) | 0;
        break;
      case 250:
        // Forward
        limit++; hash_aux(obj); break;
      case 255:
        // Int64
        count --;
        hash_accu = (hash_accu * 65599 + obj[1] + (obj[2] << 24)) | 0;
        break;
      default:
        count --;
        hash_accu = (hash_accu * 19 + obj[0]) | 0;
        for (var i = obj.length - 1; i > 0; i--) hash_aux (obj[i]);
      }
    } else if (obj instanceof MlBytes) {
      count --;
      switch (obj.t & 6) {
      default: /* PARTIAL */
        caml_convert_string_to_bytes(obj);
      case 0: /* BYTES */
        for (var b = obj.c, l = obj.l, i = 0; i < l; i++)
          hash_accu = (hash_accu * 19 + b.charCodeAt(i)) | 0;
        break;
      case 2: /* ARRAY */
        for (var a = obj.c, l = obj.l, i = 0; i < l; i++)
          hash_accu = (hash_accu * 19 + a[i]) | 0;
      }
    } else if (obj === (obj|0)) {
      // Integer
      count --;
      hash_accu = (hash_accu * 65599 + obj) | 0;
    } else if (obj === +obj) {
      // Float
      count--;
      var p = caml_int64_to_bytes (caml_int64_bits_of_float (obj));
      for (var i = 7; i >= 0; i--) hash_accu = (hash_accu * 19 + p[i]) | 0;
    } else if(obj && obj.hash && typeof obj.hash === "function") {
      // Custom
      hash_accu = (hash_accu * 65599 + obj.hash()) | 0;
    }
  }
  hash_aux (obj);
  return hash_accu & 0x3FFFFFFF;
}

//function ROTL32(x,n) { return ((x << n) | (x >>> (32-n))); }
//Provides: caml_hash_mix_int
//Requires: caml_mul
function caml_hash_mix_int(h,d) {
  d = caml_mul(d, 0xcc9e2d51|0);
  d = ((d << 15) | (d >>> (32-15))); // ROTL32(d, 15);
  d = caml_mul(d, 0x1b873593);
  h ^= d;
  h = ((h << 13) | (h >>> (32-13)));   //ROTL32(h, 13);
  return (((h + (h << 2))|0) + (0xe6546b64|0))|0;
}

//Provides: caml_hash_mix_final
//Requires: caml_mul
function caml_hash_mix_final(h) {
  h ^= h >>> 16;
  h = caml_mul (h, 0x85ebca6b|0);
  h ^= h >>> 13;
  h = caml_mul (h, 0xc2b2ae35|0);
  h ^= h >>> 16;
  return h;
}

//Provides: caml_hash_mix_float
//Requires: caml_hash_mix_int, caml_int64_bits_of_float
function caml_hash_mix_float (h, v0) {
  var v = caml_int64_bits_of_float (v0);
  var lo = v[1] | (v[2] << 24);
  var hi = (v[2] >>> 8) | (v[3] << 16);
  h = caml_hash_mix_int(h, lo);
  h = caml_hash_mix_int(h, hi);
  return h;
}
//Provides: caml_hash_mix_int64
//Requires: caml_hash_mix_int
function caml_hash_mix_int64 (h, v) {
  var lo = v[1] | (v[2] << 24);
  var hi = (v[2] >>> 8) | (v[3] << 16);
  h = caml_hash_mix_int(h, lo);
  h = caml_hash_mix_int(h, hi);
  return h;
}

//Provides: caml_hash_mix_string_str
//Requires: caml_hash_mix_int
function caml_hash_mix_string_str(h, s) {
  var len = s.length, i, w;
  for (i = 0; i + 4 <= len; i += 4) {
    w = s.charCodeAt(i)
      | (s.charCodeAt(i+1) << 8)
      | (s.charCodeAt(i+2) << 16)
      | (s.charCodeAt(i+3) << 24);
    h = caml_hash_mix_int(h, w);
  }
  w = 0;
  switch (len & 3) {
  case 3: w  = s.charCodeAt(i+2) << 16;
  case 2: w |= s.charCodeAt(i+1) << 8;
  case 1:
    w |= s.charCodeAt(i);
    h = caml_hash_mix_int(h, w);
  default:
  }
  h ^= len;
  return h;
}

//Provides: caml_hash_mix_string_arr
//Requires: caml_hash_mix_int
function caml_hash_mix_string_arr(h, s) {
  var len = s.length, i, w;
  for (i = 0; i + 4 <= len; i += 4) {
    w = s[i]
      | (s[i+1] << 8)
      | (s[i+2] << 16)
      | (s[i+3] << 24);
    h = caml_hash_mix_int(h, w);
  }
  w = 0;
  switch (len & 3) {
  case 3: w  = s[i+2] << 16;
  case 2: w |= s[i+1] << 8;
  case 1: w |= s[i];
    h = caml_hash_mix_int(h, w);
  default:
  }
  h ^= len;
  return h;
}

//Provides: caml_hash_mix_string
//Requires: caml_convert_string_to_bytes
//Requires: caml_hash_mix_string_str
//Requires: caml_hash_mix_string_arr
function caml_hash_mix_string(h, v) {
  switch (v.t & 6) {
  default:
    caml_convert_string_to_bytes (v);
  case 0: /* BYTES */
    h = caml_hash_mix_string_str(h, v.c);
    break;
  case 2: /* ARRAY */
    h = caml_hash_mix_string_arr(h, v.c);
  }
  return h
}


//Provides: caml_hash mutable
//Requires: MlBytes
//Requires: caml_int64_bits_of_float, caml_hash_mix_int, caml_hash_mix_final
//Requires: caml_hash_mix_int64, caml_hash_mix_float, caml_hash_mix_string
var HASH_QUEUE_SIZE = 256;
function caml_hash (count, limit, seed, obj) {
  var queue, rd, wr, sz, num, h, v, i, len;
  sz = limit;
  if (sz < 0 || sz > HASH_QUEUE_SIZE) sz = HASH_QUEUE_SIZE;
  num = count;
  h = seed;
  queue = [obj]; rd = 0; wr = 1;
  while (rd < wr && num > 0) {
    v = queue[rd++];
    if (v instanceof Array && v[0] === (v[0]|0)) {
      switch (v[0]) {
      case 248:
        // Object
        h = caml_hash_mix_int(h, v[2]);
        num--;
        break;
      case 250:
        // Forward
        queue[--rd] = v[1];
        break;
      case 255:
        // Int64
        h = caml_hash_mix_int64 (h, v);
        num --;
        break;
      default:
        var tag = ((v.length - 1) << 10) | v[0];
        h = caml_hash_mix_int(h, tag);
        for (i = 1, len = v.length; i < len; i++) {
          if (wr >= sz) break;
          queue[wr++] = v[i];
        }
        break;
      }
    } else if (v instanceof MlBytes) {
      h = caml_hash_mix_string(h,v)
      num--;
    } else if (v === (v|0)) {
      // Integer
      h = caml_hash_mix_int(h, v+v+1);
      num--;
    } else if (v === +v) {
      // Float
      h = caml_hash_mix_float(h,v);
      num--;
    } else if(v && v.hash && typeof v.hash === "function") {
      // Custom
      h = caml_hash_mix_int(h, v.hash());
    }
  }
  h = caml_hash_mix_final(h);
  return h & 0x3FFFFFFF;
}

///////////// Sys
//Provides: caml_sys_time mutable
var caml_initial_time = new Date().getTime() * 0.001;
function caml_sys_time (_unit) { return new Date().getTime() * 0.001 - caml_initial_time; }
//Provides: caml_sys_get_config const
//Requires: caml_new_string
function caml_sys_get_config (_unit) {
  return [0, caml_new_string("Unix"), 32, 0];
}

//Provides: caml_sys_const_backend_type const
//Requires: caml_new_string
function caml_sys_const_backend_type (_unit) {
  return [0, caml_new_string("js_of_ocaml")];
}


//Provides: caml_sys_random_seed mutable
//Version: < 4.00
//The function needs to return an array since OCaml 4.0...
function caml_sys_random_seed (_unit) {
  var x = new Date().getTime()^0xffffffff*Math.random();
  return x;
}

//Provides: caml_sys_random_seed mutable
//Version: >= 4.00
//The function needs to return an array since OCaml 4.0...
function caml_sys_random_seed (_unit) {
  var x = new Date().getTime()^0xffffffff*Math.random();
  return [0,x];
}



//Provides: caml_sys_const_big_endian const
function caml_sys_const_big_endian (_unit) { return 0; }
//Provides: caml_sys_const_word_size const
function caml_sys_const_word_size (_unit) { return 32; }
//Provides: caml_sys_const_int_size const
function caml_sys_const_int_size (_unit) { return 32; }

//Provides: caml_sys_const_max_wosize const
// max_int / 4 so that the following does not overflow
//let max_string_length = word_size / 8 * max_array_length - 1;;
function caml_sys_const_max_wosize (_unit) { return (0x7FFFFFFF/4) | 0;}

//Provides: caml_sys_const_ostype_cygwin const
function caml_sys_const_ostype_cygwin (_unit) { return 0; }
//Provides: caml_sys_const_ostype_unix const
function caml_sys_const_ostype_unix (_unit) { return 1; }
//Provides: caml_sys_const_ostype_win32 const
function caml_sys_const_ostype_win32 (_unit) { return 0; }

//Provides: caml_sys_system_command
function caml_sys_system_command(cmd){
  var cmd = cmd.toString();
  joo_global_object.console.log(cmd);
  if (typeof require != "undefined"
      && require('child_process')
      && require('child_process').execSync) {
    try {require('child_process').execSync(cmd); return 0}
    catch (e) {return 1}
  }
  else return 127;
}

///////////// Array
//Provides: caml_array_sub mutable
function caml_array_sub (a, i, len) {
  var a2 = new Array(len+1);
  a2[0]=0;
  for(var i2 = 1, i1= i+1; i2 <= len; i2++,i1++ ){
    a2[i2]=a[i1];
  }
  return a2;
}

//Provides: caml_array_append mutable
function caml_array_append(a1, a2) {
  var l1 = a1.length, l2 = a2.length;
  var l = l1+l2-1
  var a = new Array(l);
  a[0] = 0;
  var i = 1,j = 1;
  for(;i<l1;i++) a[i]=a1[i];
  for(;i<l;i++,j++) a[i]=a2[j];
  return a;
}

//Provides: caml_array_concat mutable
function caml_array_concat(l) {
  var a = [0];
  while (l !== 0) {
    var b = l[1];
    for (var i = 1; i < b.length; i++) a.push(b[i]);
    l = l[2];
  }
  return a;
}

//Provides: caml_array_blit
function caml_array_blit(a1, i1, a2, i2, len) {
  if (i2 <= i1) {
    for (var j = 1; j <= len; j++) a2[i2 + j] = a1[i1 + j];
  } else {
    for (var j = len; j >= 1; j--) a2[i2 + j] = a1[i1 + j];
  };
  return 0;
}

///////////// CamlinternalOO
//Provides: caml_get_public_method const
var caml_method_cache = [];
function caml_get_public_method (obj, tag, cacheid) {
  var meths = obj[1];
  var ofs = caml_method_cache[cacheid];
  if (ofs === null) {
    // Make sure the array is not sparse
    for (var i = caml_method_cache.length; i < cacheid; i++)
      caml_method_cache[i] = 0;
  } else if (meths[ofs] === tag) {
    return meths[ofs - 1];
  }
  var li = 3, hi = meths[1] * 2 + 1, mi;
  while (li < hi) {
    mi = ((li+hi) >> 1) | 1;
    if (tag < meths[mi+1]) hi = mi-2;
    else li = mi;
  }
  caml_method_cache[cacheid] = li + 1;
  /* return 0 if tag is not there */
  return (tag == meths[li+1] ? meths[li] : 0);
}

//Provides: caml_final_register const
function caml_final_register (_unit) { return 0; }
//Provides: caml_final_register_called_without_value const
function caml_final_register_called_without_value (_unit) { return 0; }
//Provides: caml_final_release const
function caml_final_release (_unit) { return 0; }
//Provides: caml_backtrace_status const
function caml_backtrace_status (_unit) { return 0; }
//Provides: caml_get_exception_backtrace const
function caml_get_exception_backtrace (_unit) { return 0; }
//Provides: caml_get_exception_raw_backtrace const
function caml_get_exception_raw_backtrace (_unit) { return [0]; }
//Provides: caml_record_backtrace
function caml_record_backtrace (_unit) { return 0; }
//Provides: caml_convert_raw_backtrace const
function caml_convert_raw_backtrace (_unit) { return [0]; }
//Provides: caml_raw_backtrace_length
function caml_raw_backtrace_length(_unit) { return 0; }
//Provides: caml_raw_backtrace_next_slot
function caml_raw_backtrace_next_slot(_unit) { return 0 }
//Provides: caml_raw_backtrace_slot
//Requires: caml_invalid_argument
function caml_raw_backtrace_slot (_unit) {
  caml_invalid_argument("Printexc.get_raw_backtrace_slot: index out of bounds");
}
//Provides: caml_restore_raw_backtrace
function caml_restore_raw_backtrace(exn, bt) { return 0 }
//Provides: caml_get_current_callstack const
function caml_get_current_callstack (_unit) { return [0]; }

//Provides: caml_set_static_env
function caml_set_static_env(k,v){
  if(!joo_global_object.jsoo_static_env)
    joo_global_object.jsoo_static_env = {}
  joo_global_object.jsoo_static_env[k] = v;
  return 0;
}
//Provides: caml_sys_getenv (const)
//Requires: caml_raise_not_found
//Requires: caml_js_to_string
function caml_sys_getenv (name) {
  var g = joo_global_object;
  var n = name.toString();
  //nodejs env
  if(g.process
     && g.process.env
     && g.process.env[n] != undefined)
    return caml_js_to_string(g.process.env[n]);
  if(joo_global_object.jsoo_static_env
     && joo_global_object.jsoo_static_env[n])
    return caml_js_to_string(joo_global_object.jsoo_static_env[n])
  caml_raise_not_found ();
}
//Provides: caml_sys_exit
//Requires: caml_invalid_argument
function caml_sys_exit (code) {
  var g = joo_global_object;
  if(g.quit) g.quit(code);
  //nodejs
  if(g.process && g.process.exit)
    g.process.exit(code);
  caml_invalid_argument("Function 'exit' not implemented");
}

//Provides: caml_sys_get_argv const
//Requires: caml_js_to_string
//Requires: raw_array_sub
function caml_sys_get_argv (_unit) {
  var g = joo_global_object;
  var main = "a.out";
  var args = []

  if(g.process
     && g.process.argv
     && g.process.argv.length > 1) {
    var argv = g.process.argv
    //nodejs
    main = argv[1];
    args = raw_array_sub(argv,2,argv.length - 2);
  }

  var p = caml_js_to_string(main);
  var args2 = [0, p];
  for(var i = 0; i < args.length; i++)
    args2.push(caml_js_to_string(args[i]));
  return [0, p, args2];
}

//Provides: unix_inet_addr_of_string
function unix_inet_addr_of_string (_unit) {return 0;}

//Provides: caml_oo_last_id
var caml_oo_last_id = 0;

//Provides: caml_set_oo_id
//Requires: caml_oo_last_id
function caml_set_oo_id (b) {
  b[2]=caml_oo_last_id++;
  return b;
}

//Provides: caml_fresh_oo_id
//Requires: caml_oo_last_id
function caml_fresh_oo_id(_unit) {
  return caml_oo_last_id++;
}

//Provides: caml_install_signal_handler const
function caml_install_signal_handler(){return 0}


//Provides: caml_convert_raw_backtrace_slot
//Requires: caml_failwith
function caml_convert_raw_backtrace_slot(){
  caml_failwith("caml_convert_raw_backtrace_slot");
}

//Provides: caml_bswap16
function caml_bswap16(x) {
  return ((((x & 0x00FF) << 8) |
           ((x & 0xFF00) >> 8)));
}
//Provides: caml_int32_bswap
function caml_int32_bswap(x) {
  return (((x & 0x000000FF) << 24) |
          ((x & 0x0000FF00) << 8) |
          ((x & 0x00FF0000) >>> 8) |
          ((x & 0xFF000000) >>> 24));
}
//Provides: caml_int64_bswap
function caml_int64_bswap(x) {
  return [
    255,
    (((x[3] & 0x0000ff00) >> 8) |
     ((x[3] & 0x000000ff) << 8) |
     ((x[2] & 0x00ff0000))),
    (((x[2] & 0x0000ff00) >> 8) |
     ((x[2] & 0x000000ff) << 8) |
     ((x[1] & 0x00ff0000))),
    (((x[1] & 0x0000ff00) >> 8) |
     ((x[1] & 0x000000ff) << 8))]
}

//Provides: caml_list_of_js_array const (const)
function caml_list_of_js_array(a){
  var l = 0;
  for(var i=a.length - 1; i>=0; i--){
    var e = a[i];
    l = [0,e,l];
  }
  return l
}

//Provides: caml_runtime_warnings
var caml_runtime_warnings = 0;

//Provides: caml_ml_enable_runtime_warnings
//Requires: caml_runtime_warnings
function caml_ml_enable_runtime_warnings (bool) {
  caml_runtime_warnings = bool;
  return 0;
}

//Provides: caml_ml_runtime_warnings_enabled
//Requires: caml_runtime_warnings
function caml_ml_runtime_warnings_enabled (_unit) {
  return caml_runtime_warnings;
}

//Provides: caml_runtime_variant
//Requires: caml_new_string
function caml_runtime_variant(_unit) {
  return caml_new_string("");
}
//Provides: caml_runtime_parameters
//Requires: caml_new_string
function caml_runtime_parameters(_unit) {
  return caml_new_string("");
}


//Provides: caml_sys_isatty
function caml_sys_isatty(_chan) {
  return 0;
}

//Provides: caml_spacetime_enabled const (const)
function caml_spacetime_enabled(_unit) {
  return 0;
}

//Provides: caml_register_channel_for_spacetime const (const)
function caml_register_channel_for_spacetime(_channel) {
  return 0;
}

//Provides: caml_spacetime_only_works_for_native_code
//Requires: caml_failwith
function caml_spacetime_only_works_for_native_code(_unit) {
  caml_failwith("Spacetime profiling only works for native code");
}


//Provides: caml_is_js
function caml_is_js(_unit) {
  return 1;
}

//Provides: polymorphic_log
function polymorphic_log(x) {
  if (typeof x == "string") {
    joo_global_object.console.log(x);
  } else if (x instanceof MlBytes) {
    joo_global_object.console.log(x.c);
  } else {
    joo_global_object.console.log(x);
  }
}
=======
//Provides: caml_is_printable const (const)
function caml_is_printable(c) { return +(c > 31 && c < 127); }
>>>>>>> c97f2543
<|MERGE_RESOLUTION|>--- conflicted
+++ resolved
@@ -30,13 +30,6 @@
   var d = n - argsLen | 0;
   if (d == 0)
     return f.apply(null, args);
-<<<<<<< HEAD
-  else if (d < 0)
-    return caml_call_gen(f.apply(null, raw_array_sub(args,0,n)),
-                         raw_array_sub(args,n,argsLen - n));
-  else
-    return function (x){ return caml_call_gen(f, raw_array_append_one(args,x)); };
-=======
   else if (d < 0) {
     return caml_call_gen(f.apply(null,args.slice(0,n)),args.slice(n));
   }
@@ -49,7 +42,6 @@
       return caml_call_gen(f, nargs)
     }
   }
->>>>>>> c97f2543
 }
 
 //Provides: caml_named_values
@@ -91,7 +83,6 @@
   return caml_register_global(n, v, name);
 }
 
-<<<<<<< HEAD
 // Not a real stub, but eval.ml will take the purity of this into account when
 // evaling.
 //Provides: caml_register_global_module_metadata (const, shallow, const)
@@ -1340,8 +1331,4 @@
   } else {
     joo_global_object.console.log(x);
   }
-}
-=======
-//Provides: caml_is_printable const (const)
-function caml_is_printable(c) { return +(c > 31 && c < 127); }
->>>>>>> c97f2543
+}