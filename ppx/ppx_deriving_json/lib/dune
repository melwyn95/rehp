--- conflicted
+++ resolved
@@ -7,12 +7,4 @@
   )
   (ppx_runtime_libraries js_of_ocaml.deriving)
   (kind ppx_deriver)
-<<<<<<< HEAD
-
-  (libraries compiler-libs.common
-             ocaml-migrate-parsetree
-             ppxlib
-  )
-=======
->>>>>>> c97f2543
   (preprocess (pps ppxlib.metaquot)))