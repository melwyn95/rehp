(library
  (name ppx_js_internal)
  (libraries compiler-libs.common
             ppxlib)
  (kind ppx_rewriter)
<<<<<<< HEAD
  (preprocess (pps ppx_tools_versioned.metaquot_407)))
=======
  (preprocess (pps ppxlib.metaquot)))
>>>>>>> c97f2543
<|MERGE_RESOLUTION|>--- conflicted
+++ resolved
@@ -3,8 +3,4 @@
   (libraries compiler-libs.common
              ppxlib)
   (kind ppx_rewriter)
-<<<<<<< HEAD
-  (preprocess (pps ppx_tools_versioned.metaquot_407)))
-=======
-  (preprocess (pps ppxlib.metaquot)))
->>>>>>> c97f2543
+  (preprocess (pps ppxlib.metaquot)))